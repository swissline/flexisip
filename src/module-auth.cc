--- conflicted
+++ resolved
@@ -413,18 +413,10 @@
 			if (h && strcasecmp(h->un_value, "yes") == 0) {
 				url_t *url = sip->sip_from->a_url;
 				if (url) {
-<<<<<<< HEAD
 					AuthDbBackend::get()->createAccount(url, url->url_user, url->url_password,
 														sip->sip_expires->ex_delta);
 					LOGD("Account created for %s@%s with password %s and expires %lu", url->url_user, url->url_host,
 						 url->url_password, sip->sip_expires->ex_delta);
-=======
-					sip_time_t expires = sip->sip_expires->ex_delta;
-					AuthDbBackend::get()->createAccount(url->url_user, url->url_host, url->url_user, url->url_password,
-														expires);
-					LOGD("Account created for %s@%s with password %s and expires %i", url->url_user, url->url_host,
-						 url->url_password, (int)expires);
->>>>>>> 28b71c74
 					return true;
 				}
 			}
@@ -502,13 +494,8 @@
 
 		// handle account creation request (test feature only)
 		if (mTestAccountsEnabled && handleTestAccountCreationRequests(ev)) {
-<<<<<<< HEAD
 			ev->reply(200, "Test account created", SIPTAG_SERVER_STR(getAgent()->getServerString()), SIPTAG_CONTACT(sip->sip_contact), SIPTAG_EXPIRES_STR("0"), TAG_END());
 			return;
-=======
-			ev->reply(200, "Test account created", SIPTAG_SERVER_STR(getAgent()->getServerString()),
-				SIPTAG_CONTACT(sip->sip_contact), NUTAG_M_FEATURES("expires=0"), SIPTAG_EXPIRES_STR("0"), TAG_END());
->>>>>>> 28b71c74
 		}
 
 		// Check trusted peer
