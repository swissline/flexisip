/*
	Flexisip, a flexible SIP proxy server with media capabilities.
    Copyright (C) 2010  Belledonne Communications SARL.

    This program is free software: you can redistribute it and/or modify
    it under the terms of the GNU Affero General Public License as
    published by the Free Software Foundation, either version 3 of the
    License, or (at your option) any later version.

    This program is distributed in the hope that it will be useful,
    but WITHOUT ANY WARRANTY; without even the implied warranty of
    MERCHANTABILITY or FITNESS FOR A PARTICULAR PURPOSE.  See the
    GNU Affero General Public License for more details.

    You should have received a copy of the GNU Affero General Public License
    along with this program.  If not, see <http://www.gnu.org/licenses/>.
*/

#include "module.hh"
#include "agent.hh"
#include <string>
#include <ctime>
#include <map>
#include <list>
#include <vector>
#include "sofia-sip/auth_module.h"
#include "sofia-sip/sip_status.h"
#include "sofia-sip/msg_addr.h"
#include "sofia-sip/auth_plugin.h"
#include "sofia-sip/su_tagarg.h"
#include "sofia-sip/sip_extra.h"

#include "authdb.hh"

using namespace ::std;

#define QOP_AUTH
// const static int NONCE_EXPIRES=100;
// const static int NEXT_NONCE_EXPIRES=100;

class Authentication;

struct auth_plugin_t
{
  su_root_t      *mRoot;
  auth_scheme_t  *mBase;
  auth_splugin_t *mlist;
  auth_splugin_t**mTail;
  Authentication *mModule;
};
/**
 * to compute auth_mod size with plugin
 */
struct auth_mod_size { auth_mod_t mod[1]; auth_plugin_t plug[1]; };


class NonceStore {
	struct NonceCount{
		NonceCount(int c, time_t ex) : nc(c), expires(ex){}
		int nc;
		time_t expires;
	};
	map<string,NonceCount> mNc;
	mutex mMutex;
	int mNonceExpires;
public:
	NonceStore() : mNonceExpires(3600){}
	void setNonceExpires(int value){
		mNonceExpires=value;
	}
	int getNc(const string &nonce) {
		unique_lock<mutex> lck(mMutex);
		auto it=mNc.find(nonce);
		if (it!=mNc.end()) return (*it).second.nc;
		return -1;
	}

	void insert(msg_header_t *response) {
		const char *nonce=msg_header_find_param((msg_common_t const *) response, "nonce");
		string snonce(nonce);
		snonce=snonce.substr(1, snonce.length()-2);
		LOGD("New nonce %s", snonce.c_str());
		insert(snonce);
	}
	void insert(const string &nonce) {
		unique_lock<mutex> lck(mMutex);
		time_t expiration=getCurrentTime()+mNonceExpires;
		auto it=mNc.find(nonce);
		if (it!=mNc.end()) {
			LOGE("Replacing nonce count for %s", nonce.c_str());
			it->second.nc=0;
			it->second.expires=expiration;
		} else {
			mNc.insert(make_pair(nonce,NonceCount(0,expiration)));
		}
	}

	void updateNc(const string &nonce, int newnc) {
		unique_lock<mutex> lck(mMutex);
		auto it=mNc.find(nonce);
		if (it!=mNc.end()) {
			LOGD("Updating nonce %s with nc=%d", nonce.c_str(), newnc);
			(*it).second.nc=newnc;
		} else {
			LOGE("Couldn't update nonce %s: not found", nonce.c_str());
		}
	}

	void erase(const string &nonce) {
		unique_lock<mutex> lck(mMutex);
		LOGD("Erasing nonce %s", nonce.c_str());
		mNc.erase(nonce);
	}

	void cleanExpired() {
		unique_lock<mutex> lck(mMutex);
		int count=0;
		time_t now = getCurrentTime();
		size_t size=0;
		for (auto it=mNc.begin(); it != mNc.end(); ) {
			if (now > it->second.expires) {
				LOGD("Cleaning expired nonce %s", it->first.c_str());
				auto eraseIt=it;
				++it;
				mNc.erase(eraseIt);
				++count;
			} else 	++it;
			size++;
		}
		if (count) LOGD("Cleaned %d expired nonces, %zd remaining", count, size);
	}
};


class Authentication : public Module {
private:
	class AuthenticationListener : public AuthDbListener {
		Authentication *mModule;
		shared_ptr<RequestSipEvent> mEv;
		auth_mod_t *mAm;
		auth_status_t *mAs;
		auth_challenger_t const *mAch;
		bool mHashedPass;
		bool mPasswordFound;
	public:
		bool mImmediateRetrievePass;
		bool mNo403;
		auth_response_t mAr;
		AuthenticationListener(Authentication *, shared_ptr<RequestSipEvent>, bool);
		virtual ~AuthenticationListener(){}

		void setData(auth_mod_t *am, auth_status_t *as, auth_challenger_t const *ach);
		void checkPassword(const char *password);
		void onResult();
		void onError();
		void finish();/*the listener is destroyed when calling this, careful*/
		su_root_t *getRoot() {
			return getAgent()->getRoot();
		}
		Agent *getAgent(){
			return mModule->getAgent();
		}
		Authentication *getModule() {
			return mModule;
		}
	};
private:
	static ModuleInfo<Authentication> sInfo;
	map<string,auth_mod_t *> mAuthModules;
	list<string> mDomains;
	list<string> mTrustedHosts;
	auth_challenger_t mRegistrarChallenger;
	auth_challenger_t mProxyChallenger;
	auth_scheme_t* mOdbcAuthScheme;
	shared_ptr<BooleanExpression> mNo403Expr;
	AuthenticationListener *mCurrentAuthOp;
	bool dbUseHashedPasswords;
	bool mImmediateRetrievePassword;
	bool mNewAuthOn407;
	list<string> mUseClientCertificates;
	list< string > mTrustedClientCertificates;
	
	static int authPluginInit(auth_mod_t *am,
				     auth_scheme_t *base,
				     su_root_t *root,
				     tag_type_t tag, tag_value_t value, ...) {
		auth_plugin_t *ap = AUTH_PLUGIN(am);
		int retval = -1;
		ta_list ta;
		ta_start(ta, tag, value);

		if (auth_init_default(am, base, root, ta_tags(ta)) != -1) {
			ap->mRoot = root;
			ap->mBase = base;
			ap->mTail = &ap->mlist;
			retval = 0;
		} else {
			LOGE("cannot init odbc plugin");
		}
		auth_readdb_if_needed(am);
		ta_end(ta);
		return retval;
	}
	bool empty(const char *value){
		return value==NULL || value[0]=='\0';
	}

	void static flexisip_auth_method_digest(auth_mod_t *am,
				auth_status_t *as, msg_auth_t *au, auth_challenger_t const *ach);
	void static flexisip_auth_check_digest(auth_mod_t *am,
		       auth_status_t *as, auth_response_t *ar, auth_challenger_t const *ach);
	const char *findIncomingSubjectInTrusted(shared_ptr<RequestSipEvent> &ev, const char* fromDomain) {
		if (mTrustedClientCertificates.empty()) return NULL;
		list<string> toCheck;
		for (auto it = mTrustedClientCertificates.cbegin(); it != mTrustedClientCertificates.cend(); ++it) {
			if (it->find("@") != string::npos) toCheck.push_back(*it);
			else toCheck.push_back(*it + "@" + string(fromDomain));
		}
		const char *res=ev->findIncomingSubject(toCheck);
		return res;
	}

public:
	StatCounter64 *mCountAsyncRetrieve;
	StatCounter64 *mCountSyncRetrieve;
	StatCounter64 *mCountPassFound;
	StatCounter64 *mCountPassNotFound;
	NonceStore mNonceStore;

	Authentication(Agent *ag):Module(ag),mCountAsyncRetrieve(NULL),mCountSyncRetrieve(NULL){
		mNewAuthOn407=false;
		mProxyChallenger.ach_status=407;/*SIP_407_PROXY_AUTH_REQUIRED*/
		mProxyChallenger.ach_phrase=sip_407_Proxy_auth_required;
		mProxyChallenger.ach_header=sip_proxy_authenticate_class;
		mProxyChallenger.ach_info=sip_proxy_authentication_info_class;

		mRegistrarChallenger.ach_status=401;/*SIP_401_UNAUTHORIZED*/
		mRegistrarChallenger.ach_phrase=sip_401_Unauthorized;
		mRegistrarChallenger.ach_header=sip_www_authenticate_class;
		mRegistrarChallenger.ach_info=sip_authentication_info_class;

		auth_scheme* lOdbcAuthScheme = new auth_scheme();
		lOdbcAuthScheme->asch_method="odbc";
		lOdbcAuthScheme->asch_size=sizeof (struct auth_mod_size);
		lOdbcAuthScheme->asch_init=authPluginInit;
		lOdbcAuthScheme->asch_check=flexisip_auth_method_digest;
		lOdbcAuthScheme->asch_challenge=auth_challenge_digest;
		lOdbcAuthScheme->asch_cancel=auth_cancel_default;
		lOdbcAuthScheme->asch_destroy=auth_destroy_default;
		mOdbcAuthScheme=lOdbcAuthScheme;
		if (auth_mod_register_plugin(mOdbcAuthScheme)) {
			LOGE("Cannot register auth plugin");
		}
		mCurrentAuthOp=NULL;
	}

	~Authentication(){
		for(auto it = mAuthModules.begin(); it != mAuthModules.end(); ++it) {
			auth_mod_destroy(it->second);
		}
		mAuthModules.clear();

		delete mOdbcAuthScheme;
	}

	virtual void onDeclare(GenericStruct * mc){
		ConfigItemDescriptor items[]={
			{	StringList	,	"auth-domains"	, 	"List of whitespace separated domain names to challenge. Others are denied.",	"localhost"	},
			{	StringList	,	"trusted-hosts"	, 	"List of whitespace separated IP which will not be challenged.",	""	},
			{	StringList	,	"client-certificates-domains"	, 	"List of whitespace separated domain names to check using client certificates."
			" CN may contain user@domain or alternate name with URI=sip:user@domain",	""	},
			{	StringList	,	"trusted-client-certificates"	, 	"List of whitespace separated username or username@domain CN which will trusted. If no domain is given it is computed.",	""	},
			{	String		,	"db-implementation"		,	"Database backend implementation [odbc, file, fixed].",		"fixed"	},
			{	String		,	"datasource"		,	"Odbc connection string to use for connecting to database. "
					"ex1: DSN=myodbc3; where 'myodbc3' is the datasource name. "
					"ex2: DRIVER={MySQL};SERVER=host;DATABASE=db;USER=user;PASSWORD=pass;OPTION=3; for a DSN-less connection. "
					"ex3: /etc/flexisip/passwd; for a file containing one 'user@domain password' by line.",		""	},
			{	String		,	"request"				,	"Odbc SQL request to execute to obtain the password \n. "
					"Named parameters are :id (the user found in the from header), :domain (the authorization realm) and :authid (the authorization username). "
					"The use of the :id parameter is mandatory.",
					"select password from accounts where id = :id and domain = :domain and authid=:authid"	},
			{	Integer		,	"max-id-length"	,	"Maximum length of the login column in database.",	"100"	},
			{	Integer		,	"max-password-length"	,	"Maximum length of the password column in database",	"100"	},
			{	Integer		,	"nonce-expires"	,	"Expiration time of nonces, in seconds.",	"3600" },
			{	Boolean		,	"odbc-pooling"	,	"Use pooling in odbc",	"true"	},
			{	Integer		,	"odbc-display-timings-interval"	,	"Display timing statistics after this count of seconds",	"0"	},
			{	Integer		,	"odbc-display-timings-after-count"	,	"Display timing statistics once the number of samples reach this number.",	"0"	},
			{	Boolean		,	"odbc-asynchronous"	,	"Retrieve passwords asynchronously.",	"false"	},
			{	Integer		,	"cache-expire"	,	"Duration of the validity of the credentials added to the cache in seconds.",	"1800"	},
			{	Boolean		,	"immediate-retrieve-password"	,	"Retrieve password immediately so that it is cached when an authenticated request arrives.",	"true"},
			{	Boolean		,	"hashed-passwords"	,	"True if retrieved passwords from the database are hashed. HA1=MD5(A1) = MD5(username:realm:pass).", "false" },
			{	Boolean		,	"new-auth-on-407"	,	"When receiving a proxy authenticate challenge, generate a new challenge for this proxy.", "false" },
			{	BooleanExpr, 	"no-403",	"Don't reply 403, but 401 or 407 even in case of wrong authentication.",	"false"},

			config_item_end
		};
		mc->addChildrenValues(items);
		/* modify the default value for "enabled" */
		mc->get<ConfigBoolean>("enabled")->setDefault("false");

		mCountAsyncRetrieve=mc->createStat("count-async-retrieve",  "Number of asynchronous retrieves.");
		mCountSyncRetrieve=mc->createStat("count-sync-retrieve",  "Number of synchronous retrieves.");
		mCountPassFound=mc->createStat("count-password-found",   "Number of passwords found.");
		mCountPassNotFound=mc->createStat("count-password-not-found",   "Number of passwords not found.");
	}

	void onLoad(const GenericStruct * mc){
		list<string>::const_iterator it;
		int nonceExpires;
		mDomains=mc->get<ConfigStringList>("auth-domains")->read();
		nonceExpires = mc->get<ConfigInt>("nonce-expires")->read();
		for (it=mDomains.begin();it!=mDomains.end();++it){
			mAuthModules[*it] = auth_mod_create(NULL,
									AUTHTAG_METHOD("odbc"),
									AUTHTAG_REALM((*it).c_str()),
									AUTHTAG_OPAQUE("+GNywA=="),
#ifdef QOP_AUTH
									AUTHTAG_QOP("auth"),
									AUTHTAG_EXPIRES(nonceExpires), // in seconds
									AUTHTAG_NEXT_EXPIRES(nonceExpires), // in seconds
#endif
									AUTHTAG_FORBIDDEN(1),
									AUTHTAG_ALLOW("ACK CANCEL BYE"),
									TAG_END());
			auth_plugin_t *ap = AUTH_PLUGIN(mAuthModules[*it]);
			ap->mModule = this;
			LOGI("Found auth domain: %s",(*it).c_str());
			if (mAuthModules[*it] == NULL) {
				LOGE("Cannot create auth module odbc");
			}
		}

		mTrustedHosts=mc->get<ConfigStringList>("trusted-hosts")->read();
		dbUseHashedPasswords = mc->get<ConfigBoolean>("hashed-passwords")->read();
		mImmediateRetrievePassword = mc->get<ConfigBoolean>("immediate-retrieve-password")->read();
		mNewAuthOn407 = mc->get<ConfigBoolean>("new-auth-on-407")->read();
		mUseClientCertificates = mc->get<ConfigStringList>("client-certificates-domains")->read();
		mTrustedClientCertificates = mc->get<ConfigStringList>("trusted-client-certificates")->read();
		mNo403Expr = mc->get<ConfigBooleanExpression>("no-403")->read();
		mNonceStore.setNonceExpires(nonceExpires);
	}

	auth_mod_t *findAuthModule(const char *name) {
		auto it = mAuthModules.find(name);
		if (it == mAuthModules.end()) it=mAuthModules.find("*");
		if (it == mAuthModules.end()) {
			return NULL;
		}
		return it->second;
	}

	static bool containsDomain(const list<string> &d, const char *name) {
		return find(d.cbegin(), d.cend(), "*") != d.end() || find(d.cbegin(), d.cend(), name) != d.end();
	}

	bool isTrustedPeer(shared_ptr<RequestSipEvent> &ev) {
		const char * res = NULL; // ugly cism ;)
		sip_t *sip = ev->getSip();
		const bool notARegister = sip->sip_request->rq_method != sip_method_register;
		if (notARegister) {
			// Check for trusted host
			sip_via_t *via=sip->sip_via;
			list<string>::const_iterator trustedHostsIt=mTrustedHosts.begin();
			const char *receivedHost=!empty(via->v_received) ? via->v_received : via->v_host;
			for (;trustedHostsIt != mTrustedHosts.end(); ++trustedHostsIt) {
				if (*trustedHostsIt == receivedHost) {
					LOGD("Allowing message from trusted host %s", receivedHost);
					return true;
				}
			}
		}

		// Check TLS certificate
		const char *fromDomain = sip->sip_from->a_url[0].url_host;
		shared_ptr<tport_t> inTport = ev->getIncomingTport();
		if (tport_has_tls(inTport.get()) && containsDomain(mUseClientCertificates, fromDomain)) {
			char searched[60]; searched[0]=0;
			const url_t *from = sip->sip_from->a_url;
			snprintf(searched, sizeof(searched), "sip:%s@%s", from->url_user, fromDomain);
			if (ev->findIncomingSubject(searched)) {
				SLOGD << "Allowing message from matching TLS certificate";
			} else if (notARegister && (res = findIncomingSubjectInTrusted(ev, fromDomain))) {
				SLOGD << "Allowing message from trusted TLS certificate " << res;
			} else {
				SLOGE << "Client certificate do not match " << searched;
				int code = notARegister ? 407 : 401;
				const char *phrase="Missing or invalid client certificate";
				ev->reply(code, phrase,
						SIPTAG_SERVER_STR(getAgent()->getServerString()),
						TAG_END());
			}
			return true;
		}

		return false;
	}

	void onRequest(shared_ptr<RequestSipEvent> &ev) {
		const shared_ptr<MsgSip> &ms = ev->getMsgSip();
		sip_t *sip = ms->getSip();
		sip_p_preferred_identity_t* ppi=NULL;

		// Do it first to make sure no transaction is created which
		// would send an unappropriate 100 trying response.
		if (sip->sip_request->rq_method == sip_method_ack
			|| sip->sip_request->rq_method == sip_method_cancel
			|| sip->sip_request->rq_method == sip_method_bye // same as in the sofia auth modules
		) {
			/*ack and cancel shall never be challenged according to the RFC.*/
			return;
		}

		// Check for the existence of username, reject if absent.
		if (sip->sip_from->a_url->url_user==NULL){
			LOGI("From has no username, cannot authenticate.");
			ev->reply(403, "Username must be provided",
					  SIPTAG_SERVER_STR(getAgent()->getServerString()),
					  TAG_END());
			return;
		}


		// Check trusted peer
		if (isTrustedPeer(ev)) return;


		// Check for auth module for this domain
		const char *fromDomain = sip->sip_from->a_url[0].url_host;
		if (fromDomain && strcmp(fromDomain,"anonymous.invalid")==0){
			ppi=sip_p_preferred_identity(sip);
			if (ppi) fromDomain=ppi->ppid_url->url_host;
			else LOGD("There is no p-preferred-identity");
		}
		auth_mod_t *am=findAuthModule(fromDomain);
		if (am==NULL) {
			LOGI("Unknown domain [%s]", fromDomain);
			ev->reply( 403, "Domain forbidden",
					SIPTAG_SERVER_STR(getAgent()->getServerString()),
					TAG_END());
			return;
		}

		// Create incoming transaction if not already exists
		// Necessary in qop=auth to prevent nonce count chaos
		// with retransmissions.
		ev->createIncomingTransaction();

		auth_status_t *as;
		as = auth_status_new(ms->getHome());
		as->as_method = sip->sip_request->rq_method_name;
		as->as_source = msg_addrinfo(ms->getMsg());
		as->as_user_uri = ppi ? ppi->ppid_url : sip->sip_from->a_url;
		as->as_realm = as->as_user_uri->url_host;
		as->as_display = sip->sip_from->a_display;
		if (sip->sip_payload)
		    as->as_body = sip->sip_payload->pl_data,
		as->as_bodylen = sip->sip_payload->pl_len;

		AuthenticationListener* listener = new AuthenticationListener(this, ev, dbUseHashedPasswords);
		listener->mImmediateRetrievePass = mImmediateRetrievePassword;
		listener->mNo403= mNo403Expr->eval(ev->getSip());
		as->as_magic=mCurrentAuthOp=listener;


		// Attention: the auth_mod_verify method should not send by itself any message but
		// return after having set the as status and phrase.
		// Another point in asynchronous mode is that the asynchronous callbacks MUST be called
		// AFTER the nta_msg_treply bellow. Otherwise the as would be already destroyed.
		if(sip->sip_request->rq_method == sip_method_register) {
			auth_mod_verify(am, as, sip->sip_authorization,&mRegistrarChallenger);
		} else {
			auth_mod_verify(am, as, sip->sip_proxy_authorization,&mProxyChallenger);
		}
		if (mCurrentAuthOp){
			/*it has not been cleared by the listener itself, so password checking is still in progress. We need to suspend the event*/
			// Send pending message, needed data will be kept as long
			// as SipEvent is held in the listener.
			ev->suspendProcessing();
		}
	}
	void onResponse(shared_ptr<ResponseSipEvent> &ev) {
		if (!mNewAuthOn407) return; /*nop*/

		shared_ptr<OutgoingTransaction> transaction = dynamic_pointer_cast<OutgoingTransaction>(ev->getOutgoingAgent());
		if (transaction == NULL) return;

		shared_ptr<string> proxyRealm = transaction->getProperty<string>("this_proxy_realm");
		if (proxyRealm == NULL) return;

		sip_t *sip=ev->getMsgSip()->getSip();
		if (sip->sip_status->st_status == 407 && sip->sip_proxy_authenticate) {
			auth_status_t *as = auth_status_new(ev->getMsgSip()->getHome());
			as->as_realm = proxyRealm.get()->c_str();
			as->as_user_uri = sip->sip_from->a_url;
			auth_mod_t *am=findAuthModule(as->as_realm);
			if (am) {
				auth_challenge_digest(am, as, &mProxyChallenger);
				mNonceStore.insert(as->as_response);
				msg_header_insert(ev->getMsgSip()->getMsg(), (msg_pub_t*) sip,  (msg_header_t*) as->as_response);
			} else {
				LOGD("Authentication module for %s not found", as->as_realm);
			}
		} else {
			LOGD("not handled newauthon401");
		}
	}

	void onIdle() {
		mNonceStore.cleanExpired();
	}

	virtual bool doOnConfigStateChanged(const ConfigValue &conf, ConfigState state) {
		if (conf.getName() == "trusted-hosts" && state == ConfigState::Commited) {
			mTrustedHosts=((ConfigStringList*)(&conf))->read();
			LOGD("Trusted hosts updated");
			return true;
		} else {
			return Module::doOnConfigStateChanged(conf, state);
		}
	}
};

ModuleInfo<Authentication> Authentication::sInfo("Authentication",
	"The authentication module challenges SIP requests according to a user/password database.",
	ModuleInfoBase::ModuleOid::Authentication);


Authentication::AuthenticationListener::AuthenticationListener(Authentication *module, shared_ptr<RequestSipEvent> ev, bool hashedPasswords):
		mModule(module),mEv(ev),mAm(NULL),mAs(NULL),mAch(NULL),mHashedPass(hashedPasswords),mPasswordFound(false){
	memset(&mAr, '\0', sizeof(mAr)), mAr.ar_size=sizeof(mAr);
	mNo403=false;
}

void Authentication::AuthenticationListener::setData(auth_mod_t *am, auth_status_t *as,  auth_challenger_t const *ach){
	this->mAm=am;
	this->mAs=as;
	this->mAch=ach;
}

/**
 * return true if the event is terminated
 */
void Authentication::AuthenticationListener::finish(){
	const shared_ptr<MsgSip> &ms = mEv->getMsgSip();
	sip_t *sip=ms->getSip();
	if (mAs->as_status) {
		if (mAs->as_status!=401 && mAs->as_status!=407){
			auto log=make_shared<AuthLog>(sip->sip_request->rq_method_name,
							sip->sip_from,
							sip->sip_to,
							mPasswordFound);
			log->setStatusCode(mAs->as_status,mAs->as_phrase);
			log->setOrigin(sip->sip_via);
			if (sip->sip_user_agent) log->setUserAgent(sip->sip_user_agent);
			log->setCompleted();
			mEv->setEventLog(log);
		}
		mEv->reply(mAs->as_status,mAs->as_phrase,
					SIPTAG_HEADER((const sip_header_t*)mAs->as_info),
					SIPTAG_HEADER((const sip_header_t*)mAs->as_response),
					SIPTAG_SERVER_STR(getAgent()->getServerString()),
					TAG_END());
	}else{
		// Success
		if (sip->sip_request->rq_method == sip_method_register){
			msg_auth_t *au=ModuleToolbox::findAuthorizationForRealm(ms->getHome(), sip->sip_authorization, mAs->as_realm);
			if (au) msg_header_remove(ms->getMsg(), (msg_pub_t*)sip, (msg_header_t *)au);
		} else {
			msg_auth_t *au=ModuleToolbox::findAuthorizationForRealm(ms->getHome(), sip->sip_proxy_authorization, mAs->as_realm);
			if (au) msg_header_remove(ms->getMsg(), (msg_pub_t*)sip, (msg_header_t *)au);
		}
		if (mEv->isSuspended()){
			// The event is re-injected
			getAgent()->injectRequestEvent(mEv);
		}
	}
	if (mModule->mCurrentAuthOp==this){
		mModule->mCurrentAuthOp=NULL;
	}
	delete this;
}

/**
 * NULL if passwd not found.
 */
void Authentication::AuthenticationListener::checkPassword(const char* passwd) {
	char const *a1;
	auth_hexmd5_t a1buf, response;

	if (passwd) {
		mPasswordFound=true;
		++*getModule()->mCountPassFound;
		if (mHashedPass) {
			strncpy(a1buf, passwd, 33); // remove trailing NULL character
			a1 = a1buf;
		} else {
			auth_digest_a1(&mAr, a1buf, passwd), a1 = a1buf;
		}
	} else {
		++*getModule()->mCountPassNotFound;
		auth_digest_a1(&mAr, a1buf, "xyzzy"), a1 = a1buf;
	}


	if (mAr.ar_md5sess)
		auth_digest_a1sess(&mAr, a1buf, a1), a1 = a1buf;

	auth_digest_response(&mAr, response, a1,
			mAs->as_method, mAs->as_body, mAs->as_bodylen);

	if (!passwd || strcmp(response, mAr.ar_response)) {

		if (mAm->am_forbidden && !mNo403) {
			mAs->as_status = 403, mAs->as_phrase = "Forbidden";
			mAs->as_response = NULL;
			mAs->as_blacklist = mAm->am_blacklist;
		}
		else {
			auth_challenge_digest(mAm, mAs, mAch);
			getModule()->mNonceStore.insert(mAs->as_response);
			mAs->as_blacklist = mAm->am_blacklist;
		}
		if (passwd) {
			LOGD("auth_method_digest: password %s did not match", passwd);
		} else {
			LOGD("auth_method_digest: no password");
		}

		return;
	}

	//assert(apw);
	mAs->as_user = mAr.ar_username;
	mAs->as_anonymous = false;

	if (mAm->am_nextnonce || mAm->am_mutual)
		auth_info_digest(mAm, mAs, mAch);

	if (mAm->am_challenge)
		auth_challenge_digest(mAm, mAs, mAch);

	LOGD("auth_method_digest: successful authentication");

	mAs->as_status = 0;	/* Successful authentication! */
	mAs->as_phrase = "";
}


void Authentication::AuthenticationListener::onResult() {
	switch (mResult) {
	case PASSWORD_FOUND:
	case PASSWORD_NOT_FOUND:
		checkPassword(mPassword.c_str());
		finish();
		break;
	case AUTH_ERROR:
		onError();
		break;
	default:
		LOGE("Unhandled asynchronous response %u", mResult);
		onError();
	}
}

void Authentication::AuthenticationListener::onError() {
	if (!mAs->as_status) {
		mAs->as_status = 500, mAs->as_phrase = "Internal error";
		mAs->as_response = NULL;
	}
	finish();
}







#define PA "Authorization missing "

/** Verify digest authentication */
void Authentication::flexisip_auth_check_digest(auth_mod_t *am,
		auth_status_t *as,
		auth_response_t *ar,
		auth_challenger_t const *ach) {

	AuthenticationListener * listener=(AuthenticationListener*)as->as_magic;

	if (am == NULL || as == NULL || ar == NULL || ach == NULL) {
		if (as) {
			as->as_status = 500, as->as_phrase = "Internal Server Error";
			as->as_response = NULL;
		}
		listener->finish();
		return;
	}

	char const *phrase = "Bad authorization ";
	if ((!ar->ar_username && (phrase = PA "username")) ||
			(!ar->ar_nonce && (phrase = PA "nonce")) ||
#ifdef QOP_AUTH
			(!ar->ar_nc && (phrase = PA "nonce count")) ||
#endif
			(!ar->ar_uri && (phrase = PA "URI")) ||
			(!ar->ar_response && (phrase = PA "response")) ||
			/* (!ar->ar_opaque && (phrase = PA "opaque")) || */
			/* Check for qop */
			(ar->ar_qop &&
					((ar->ar_auth &&
							!strcasecmp(ar->ar_qop, "auth") &&
							!strcasecmp(ar->ar_qop, "\"auth\"")) ||
							(ar->ar_auth_int &&
									!strcasecmp(ar->ar_qop, "auth-int") &&
									!strcasecmp(ar->ar_qop, "\"auth-int\"")))
									&& (phrase = PA "has invalid qop"))) {
		//assert(phrase);
		LOGD("auth_method_digest: 400 %s", phrase);
		as->as_status = 400, as->as_phrase = phrase;
		as->as_response = NULL;
		listener->finish();
		return;
	}

	if (!ar->ar_username || !as->as_user_uri->url_user || !ar->ar_realm || !as->as_user_uri->url_host) {
		as->as_status = 403, as->as_phrase = "Authentication info missing";
		LOGD("from and authentication usernames [%s/%s] or from and authentication hosts [%s/%s] empty",
				ar->ar_username, as->as_user_uri->url_user,
				ar->ar_realm, as->as_user_uri->url_host);
		as->as_response = NULL;
		listener->finish();
		return;
	}

	Authentication *module=listener->getModule();
	msg_time_t now = msg_now();
	if (as->as_nonce_issued == 0 /* Already validated nonce */ &&
			auth_validate_digest_nonce(am, as, ar,  now) < 0) {
		as->as_blacklist = am->am_blacklist;
		auth_challenge_digest(am, as, ach);
		module->mNonceStore.insert(as->as_response);
		listener->finish();
		return;
	}

	if (as->as_stale) {
		auth_challenge_digest(am, as, ach);
		module->mNonceStore.insert(as->as_response);
		listener->finish();
		return;
	}

#ifdef QOP_AUTH
	int pnc=module->mNonceStore.getNc(ar->ar_nonce);
	int nnc = (int) strtoul(ar->ar_nc, NULL, 16);
	if (pnc == -1 || pnc >= nnc) {
		LOGE("Bad nonce count %d -> %d for %s", pnc, nnc, ar->ar_nonce);
		as->as_blacklist = am->am_blacklist;
		auth_challenge_digest(am, as, ach);
		module->mNonceStore.insert(as->as_response);
		listener->finish();
		return;
	} else {
		module->mNonceStore.updateNc(ar->ar_nonce, nnc);
	}
#endif

	AuthDb::get()->getPassword(listener->getRoot(), as->as_user_uri, ar->ar_username, listener);
}


class DummyListener : public AuthDbListener{
	virtual void onResult(){
		delete this;
	}
};

/** Authenticate a request with @b Digest authentication scheme.
 */
void Authentication::flexisip_auth_method_digest(auth_mod_t *am,
		auth_status_t *as,
		msg_auth_t *au,
		auth_challenger_t const *ach)
{
	AuthenticationListener *listener=(AuthenticationListener*) as->as_magic;
	listener->setData(am, as, ach);

	as->as_allow = as->as_allow || auth_allow_check(am, as) == 0;

	if (as->as_realm)
		au = auth_digest_credentials(au, as->as_realm, am->am_opaque);
	else
		au = NULL;

	if (as->as_allow) {
		LOGD("%s: allow unauthenticated %s", __func__, as->as_method);
		as->as_status = 0, as->as_phrase = NULL;
		as->as_match = (msg_header_t *)au;
		return;
	}

	if (au) {
		SLOGD << "Searching for auth digest response for this proxy";
		msg_auth_t *matched_au=ModuleToolbox::findAuthorizationForRealm(as->as_home, au, as->as_realm);
		if (matched_au) au=matched_au;
		auth_digest_response_get(as->as_home, &listener->mAr, au->au_params);
		SLOGD << "Using auth digest response for realm " << listener->mAr.ar_realm;
		as->as_match = (msg_header_t *)au;
		flexisip_auth_check_digest(am, as, &listener->mAr, ach);
	}
	else {
		/* There was no realm or credentials, send challenge */
		SLOGD << __func__<< ": no credentials matched realm or no realm" ;
		auth_challenge_digest(am, as, ach);
		listener->getModule()->mNonceStore.insert(as->as_response);

		// Retrieve the password in the hope it will be in cache when the remote UAC
		// sends back its request; this time with the expected authentication credentials.
		if (listener->mImmediateRetrievePass) {
<<<<<<< HEAD
			SLOGD <<"Searching for "<< as->as_user_uri->url_user<< " password to have it when the authenticated request comes" ;
			string foundPassword;
			AuthDb::get()->password(listener->getRoot(), as->as_user_uri, as->as_user_uri->url_user, foundPassword, shared_ptr<AuthDbListener>());
=======
			LOGD("Searching for %s password to have it when the authenticated request comes", as->as_user_uri->url_user);
			AuthDb::get()->getPassword(listener->getRoot(), as->as_user_uri, as->as_user_uri->url_user, new DummyListener());
>>>>>>> d463923b
		}
		listener->finish();
		return;
	}
}<|MERGE_RESOLUTION|>--- conflicted
+++ resolved
@@ -816,14 +816,8 @@
 		// Retrieve the password in the hope it will be in cache when the remote UAC
 		// sends back its request; this time with the expected authentication credentials.
 		if (listener->mImmediateRetrievePass) {
-<<<<<<< HEAD
 			SLOGD <<"Searching for "<< as->as_user_uri->url_user<< " password to have it when the authenticated request comes" ;
-			string foundPassword;
-			AuthDb::get()->password(listener->getRoot(), as->as_user_uri, as->as_user_uri->url_user, foundPassword, shared_ptr<AuthDbListener>());
-=======
-			LOGD("Searching for %s password to have it when the authenticated request comes", as->as_user_uri->url_user);
 			AuthDb::get()->getPassword(listener->getRoot(), as->as_user_uri, as->as_user_uri->url_user, new DummyListener());
->>>>>>> d463923b
 		}
 		listener->finish();
 		return;
