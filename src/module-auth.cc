--- conflicted
+++ resolved
@@ -52,10 +52,7 @@
 	auth_mod_t mod[1];
 	auth_plugin_t plug[1];
 };
-<<<<<<< HEAD
-
-=======
->>>>>>> f6700ca8
+
 void flexisipSha256(char *input, size_t size, uint8_t *a1buf, char *out) {
 	size_t di;
 	bctbx_sha256((const unsigned char *)input, strlen(input), size, a1buf);
@@ -871,11 +868,7 @@
 }
 
 void Authentication::AuthenticationListener::finish_for_algorithm() {
-<<<<<<< HEAD
-	if ((mAlgoUsed.size() > 1) && (mAs->as_status == 401)) {
-=======
 	if (mAlgoUsed.size() > 1 && mAs->as_response) {
->>>>>>> f6700ca8
 		msg_header_t *response;
 		response = msg_header_copy(mAs->as_home, mAs->as_response);
 		msg_header_remove_param((msg_common_t *)response, "algorithm=MD5");
@@ -915,11 +908,8 @@
 		} else {
 			msg_auth_t *au =
 			    ModuleToolbox::findAuthorizationForRealm(ms->getHome(), sip->sip_proxy_authorization, mAs->as_realm);
-<<<<<<< HEAD
-=======
 			if(au->au_next)
 				msg_header_remove(ms->getMsg(), (msg_pub_t *)sip, (msg_header_t *)au->au_next);
->>>>>>> f6700ca8
 			if (au)
 				msg_header_remove(ms->getMsg(), (msg_pub_t *)sip, (msg_header_t *)au);
 		}
@@ -1149,26 +1139,18 @@
 	as->as_allow = as->as_allow || auth_allow_check(am, as) == 0;
 
 	if (as->as_realm) {
-<<<<<<< HEAD
-		/* When the client answers two responses the same time, we will choose the one with algorithm MD5 for traiting. */
-=======
 		/* Workaround for old linphone client that don't check whether algorithm is MD5 or SHA256.
 		 * They then answer for both, but the first one for SHA256 is of course wrong.
 		 * We workaround by selecting the second digest response.
 		 */
->>>>>>> f6700ca8
 		if (au && au->au_next) {
 			auth_response_t r;
 			memset(&r, 0, sizeof(r));
 			r.ar_size = sizeof(r);
 			auth_digest_response_get(as->as_home, &r, au->au_next->au_params);
-<<<<<<< HEAD
-			if (!strcmp(r.ar_algorithm, "MD5")) {
-				au->au_params = au->au_next->au_params;
-=======
+
 			if (r.ar_algorithm == NULL || (strcasecmp(r.ar_algorithm, "MD5") == 0)) {
 				au = au->au_next;
->>>>>>> f6700ca8
 			}
 		}
 		/* After auth_digest_credentials, there is no more au->au_next. */
