--- conflicted
+++ resolved
@@ -1,5 +1,4 @@
 /*
-<<<<<<< HEAD
  Flexisip, a flexible SIP proxy server with media capabilities.
  Copyright (C) 2010-2015  Belledonne Communications SARL, All rights reserved.
 
@@ -16,24 +15,6 @@
  You should have received a copy of the GNU Affero General Public License
  along with this program.  If not, see <http://www.gnu.org/licenses/>.
  */
-=======
-Flexisip, a flexible SIP proxy server with media capabilities.
-Copyright (C) 2010-2015  Belledonne Communications SARL, All rights reserved.
-
-This program is free software: you can redistribute it and/or modify
-it under the terms of the GNU Affero General Public License as
-published by the Free Software Foundation, either version 3 of the
-License, or (at your option) any later version.
-
-This program is distributed in the hope that it will be useful,
-but WITHOUT ANY WARRANTY; without even the implied warranty of
-MERCHANTABILITY or FITNESS FOR A PARTICULAR PURPOSE.  See the
-GNU Affero General Public License for more details.
-
-You should have received a copy of the GNU Affero General Public License
-along with this program.  If not, see <http://www.gnu.org/licenses/>.
-*/
->>>>>>> b09f2ac0
 
 #include "module.hh"
 #include "agent.hh"
@@ -614,13 +595,10 @@
 		}
 	}
 
-<<<<<<< HEAD
-=======
 	static bool containsDomain(const list<string> &d, const char *name) {
 		return find(d.cbegin(), d.cend(), "*") != d.end() || find(d.cbegin(), d.cend(), name) != d.end();
 	}
 
->>>>>>> b09f2ac0
 	bool handleTestAccountCreationRequests(shared_ptr<RequestSipEvent> &ev) {
 		sip_t *sip = ev->getSip();
 		if (sip->sip_request->rq_method == sip_method_register) {
