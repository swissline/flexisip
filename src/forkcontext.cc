/*
	Flexisip, a flexible SIP proxy server with media capabilities.
	Copyright (C) 2010-2015  Belledonne Communications SARL, All rights reserved.

	This program is free software: you can redistribute it and/or modify
	it under the terms of the GNU Affero General Public License as
	published by the Free Software Foundation, either version 3 of the
	License, or (at your option) any later version.

	This program is distributed in the hope that it will be useful,
	but WITHOUT ANY WARRANTY; without even the implied warranty of
	MERCHANTABILITY or FITNESS FOR A PARTICULAR PURPOSE.  See the
	GNU Affero General Public License for more details.

	You should have received a copy of the GNU Affero General Public License
	along with this program.  If not, see <http://www.gnu.org/licenses/>.
*/

#include "agent.hh"
#include "forkcontext.hh"
#include "registrardb.hh"
#include <sofia-sip/sip_status.h>

using namespace std;

const int ForkContext::sUrgentCodes[] = {401, 407, 415, 420, 484, 488, 606, 603, 0};

const int ForkContext::sAllCodesUrgent[] = {-1, 0};

ForkContextConfig::ForkContextConfig()
	: mDeliveryTimeout(0), mUrgentTimeout(5), mForkLate(false), mTreatAllErrorsAsUrgent(false),
	  mForkNoGlobalDecline(false), mTreatDeclineAsUrgent(false), mRemoveToTag(false),
	  mCurrentBranchesTimeout(0) {
}

ForkContextListener::~ForkContextListener() {
}

void ForkContext::__timer_callback(su_root_magic_t *magic, su_timer_t *t, su_timer_arg_t *arg) {
	(static_cast<ForkContext *>(arg))->processLateTimeout();
}

void ForkContext::sOnFinished(su_root_magic_t *magic, su_timer_t *t, su_timer_arg_t *arg) {
	(static_cast<ForkContext *>(arg))->onFinished();
}

<<<<<<< HEAD
=======
void ForkContext::sOnNextBanches(su_root_magic_t* magic, su_timer_t* t, su_timer_arg_t* arg) {
	(static_cast<ForkContext *>(arg))->onNextBranches();
}


>>>>>>> 7f8239b9
ForkContext::ForkContext(Agent *agent, const shared_ptr<RequestSipEvent> &event, shared_ptr<ForkContextConfig> cfg,
						 ForkContextListener *listener)
	: mListener(listener), mNextBranchesTimer(NULL), mCurrentPriority(-1), mAgent(agent),
	  mEvent(make_shared<RequestSipEvent>(event)), // Is this deep copy really necessary ?
	  mCfg(cfg), mLateTimer(NULL), mFinishTimer(NULL) {
	init();
}

void ForkContext::onLateTimeout() {
}

void ForkContext::processLateTimeout() {
	su_timer_destroy(mLateTimer);
	mLateTimer = NULL;
	onLateTimeout();
	setFinished();
}

struct dest_finder {
	dest_finder(const url_t *ctt) {
		cttport = url_port(ctt);
		ctthost = ctt->url_host;
		// don't care about transport
	}
	bool operator()(const shared_ptr<BranchInfo> &br) {
		const url_t *dest = br->mRequest->getMsgSip()->getSip()->sip_request->rq_url;
		return 0 == strcmp(url_port(dest), cttport) && 0 == strcmp(dest->url_host, ctthost);
	}
	const char *ctthost;
	const char *cttport;
};

struct uid_finder {
	uid_finder(const string &uid) : mUid(uid) {
	}
	bool operator()(const shared_ptr<BranchInfo> &br) {
		return mUid == br->mUid;
	}
	const string mUid;
};

shared_ptr<BranchInfo> ForkContext::findBranchByUid(const string &uid) {
<<<<<<< HEAD
	auto it = find_if(mBranches.begin(), mBranches.end(), uid_finder(uid));
	if (it != mBranches.end())
=======
	auto it = find_if(mWaitingBranches.begin(), mWaitingBranches.end(), uid_finder(uid));

	if (it != mWaitingBranches.end())
>>>>>>> 7f8239b9
		return *it;

	return shared_ptr<BranchInfo>();
}

shared_ptr<BranchInfo> ForkContext::findBranchByDest(const url_t *dest) {
<<<<<<< HEAD
	auto it = find_if(mBranches.begin(), mBranches.end(), dest_finder(dest));
	if (it != mBranches.end())
=======
	auto it = find_if(mWaitingBranches.begin(), mWaitingBranches.end(), dest_finder(dest));

	if (it != mWaitingBranches.end())
>>>>>>> 7f8239b9
		return *it;

	return shared_ptr<BranchInfo>();
}

bool ForkContext::isUrgent(int code, const int urgentCodes[]) {
	if (urgentCodes[0] == -1)
		return true; /*everything is urgent*/

	for (int i = 0; urgentCodes[i] != 0; i++) {
		if (code == urgentCodes[i])
			return true;
	}

	return false;
}

static bool isConsidered(int code, bool ignore503And408){
	return ignore503And408 ? (!(code == 503 || code == 408)) : true;
}

shared_ptr<BranchInfo> ForkContext::_findBestBranch(const int urgentCodes[], bool ignore503And408) {
	shared_ptr<BranchInfo> best;
	
	for (const auto& br : mWaitingBranches) {
		int code = br->getStatus();
		if (code >= 200 && isConsidered(code, ignore503And408)) {
			if (best == NULL) {
				best = br;
			} else {
				if (br->getStatus() / 100 < best->getStatus() / 100)
					best = br;
			}
		}
	}

	if (best == NULL)
		return shared_ptr<BranchInfo>();

	if (urgentCodes) {
		for (const auto& br : mWaitingBranches) {
			int code = br->getStatus();

			if (code > 0  && isConsidered(code, ignore503And408) && isUrgent(code, urgentCodes)) {
				best = br;
				break;
			}
		}
	}

	return best;
}

shared_ptr<BranchInfo> ForkContext::findBestBranch(const int urgentCodes[], bool avoid503And408){
	shared_ptr<BranchInfo> ret;
<<<<<<< HEAD
	if (avoid503And408 == false){
=======

	if (avoid503And408 == false)
>>>>>>> 7f8239b9
		ret = _findBestBranch(urgentCodes, false);
	else {
		ret = _findBestBranch(urgentCodes, true);

		if (ret == NULL)
			ret = _findBestBranch(urgentCodes, false);
	}

	return ret;
}

bool ForkContext::allBranchesAnswered(bool ignore_errors_and_timeouts) const {
	for (const auto& br : mWaitingBranches) {
		int code = br->getStatus();

		if (code < 200)
			return false;
		if ((code == 503 || code == 408) && ignore_errors_and_timeouts)
			return false;
	}

	return true;
}

bool ForkContext::allCurrentBranchesAnswered(bool ignore_errors_and_timeouts) const {
	for (const auto& br : mCurrentBranches) {
		int code = br->getStatus();

		if (code < 200)
			return false;
		if ((code == 503 || code == 408) && ignore_errors_and_timeouts)
			return false;
	}

	return true;
}

void ForkContext::removeBranch(const shared_ptr<BranchInfo> &br) {
	SLOGD << "ForkContext [" << this << "] branch [" << br.get() << "] removed.";

	mWaitingBranches.remove(br);
	mCurrentBranches.remove(br);
	br->clear();
}

<<<<<<< HEAD
const list<shared_ptr<BranchInfo>> &ForkContext::getBranches() const{
	return mBranches;
=======
const list<shared_ptr<BranchInfo>> &ForkContext::getBranches() const {
	return mWaitingBranches;
>>>>>>> 7f8239b9
}

// this implementation looks for already pending or failed transactions and then rejects handling of a new one that
// would already been tried.
bool ForkContext::onNewRegister(const url_t *url, const string &uid) {
	shared_ptr<BranchInfo> br = findBranchByDest(url);

	if (br) {
		LOGD("ForkContext %p: onNewRegister(): destination already handled.", this);
		return false;
	}

	br = findBranchByUid(uid);

	if (br) {
		int code = br->getStatus();
		if (code >= 300 && code != 503 && code != 408) {
			/* This instance has already declined the call, but has reconnected using another transport address.
			 * We should not send it the message again.
			 */
			LOGD("ForkContext %p: onNewRegister(): instance has already declined the request.", this);
			return false;
		}
	}

	//check gruu
	string target_gr;
	if (ModuleToolbox::getUriParameter(mEvent->getSip()->sip_request->rq_url, "gr", target_gr)) {
		return string::npos != uid.find(target_gr); //to compare regardless of < >
	} else
		return true;
}

void ForkContext::init() {
	mIncoming = mEvent->createIncomingTransaction();

	if (mCfg->mForkLate && mLateTimer == NULL) {
		/*this timer is for when outgoing transaction all die prematuraly, we still need to wait that late register
		 * arrive.*/
		mLateTimer = su_timer_create(su_root_task(mAgent->getRoot()), 0);
		su_timer_set_interval(mLateTimer, &ForkContext::__timer_callback, this,
							  (su_duration_t)mCfg->mDeliveryTimeout * (su_duration_t)1000);
	}
}

bool compareGreaterBranch(const shared_ptr<BranchInfo> &lhs, const shared_ptr<BranchInfo> &rhs) {
	return lhs->mPriority > rhs->mPriority;
}

void ForkContext::addBranch(const shared_ptr<RequestSipEvent> &ev, const shared_ptr<ExtendedContact> &contact) {
	shared_ptr<OutgoingTransaction> ot = ev->createOutgoingTransaction();
	shared_ptr<BranchInfo> br = createBranchInfo();

	if (mIncoming && mWaitingBranches.size() == 0) {
		/*for some reason shared_from_this() cannot be invoked within the ForkContext constructor, so we do this
		 * initialization now*/
		mIncoming->setProperty<ForkContext>("ForkContext", shared_from_this());
	}

	// unlink the incoming and outgoing transactions which is done by default, since now the forkcontext is managing
	// them.
	ev->unlinkTransactions();
	br->mRequest = ev;
	br->mTransaction = ot;
	br->mUid = contact->mUniqueId;
	br->mContact = contact;
	br->mPriority = contact->mQ;

	ot->setProperty("BranchInfo", br);
	onNewBranch(br);

	mWaitingBranches.push_back(br);
	mWaitingBranches.sort(compareGreaterBranch);

	if (mCurrentPriority != -1 && mCurrentPriority <= br->mPriority) {
		mCurrentBranches.push_back(br);

		mAgent->injectRequestEvent(br->mRequest);
	}

	LOGD("ForkContext [%p] new fork branch [%p]", this, br.get());
}

shared_ptr<ForkContext> ForkContext::get(const shared_ptr<IncomingTransaction> &tr) {
	return tr->getProperty<ForkContext>("ForkContext");
}

shared_ptr<ForkContext> ForkContext::get(const shared_ptr<OutgoingTransaction> &tr) {
	shared_ptr<BranchInfo> br = tr->getProperty<BranchInfo>("BranchInfo");
	return br ? br->mForkCtx : shared_ptr<ForkContext>();
}

bool ForkContext::processCancel(const shared_ptr<RequestSipEvent> &ev) {
	shared_ptr<IncomingTransaction> transaction = dynamic_pointer_cast<IncomingTransaction>(ev->getIncomingAgent());

	if (transaction && ev->getMsgSip()->getSip()->sip_request->rq_method == sip_method_cancel) {
		shared_ptr<ForkContext> ctx = ForkContext::get(transaction);

		if (ctx) {
			ctx->onCancel(ev);

			if (ctx->shouldFinish())
				ctx->setFinished();

			// let ev go through all the chain, however it will not be forwarded.
			return true;
		}
	}

	return false;
}

bool ForkContext::processResponse(const shared_ptr<ResponseSipEvent> &ev) {
	shared_ptr<OutgoingTransaction> transaction = dynamic_pointer_cast<OutgoingTransaction>(ev->getOutgoingAgent());

	if (transaction != NULL) {
		shared_ptr<BranchInfo> binfo = transaction->getProperty<BranchInfo>("BranchInfo");

		if (binfo) {
			auto copyEv = make_shared<ResponseSipEvent>(ev); // make a copy
			copyEv->suspendProcessing();
			binfo->mLastResponse = copyEv;
			binfo->mForkCtx->onResponse(binfo, copyEv);

			// the event may go through but it will not be sent*/
			ev->setIncomingAgent(shared_ptr<IncomingAgent>());

			if (!copyEv->isSuspended()) {
				// LOGD("A response has been submitted");
				// copyEv has been resubmited, so stop original event.
				ev->terminateProcessing();
			} else {
				// LOGD("The response has been retained");
			}

			if (binfo->mForkCtx->allCurrentBranchesAnswered()) {
				if (binfo->mForkCtx->hasNextBranches())
					binfo->mForkCtx->start();
			}

			return true;
		} else {
			// LOGD("ForkContext: un-processed response");
		}
	}

	return false;
}

void ForkContext::onNextBranches() {
	if (hasNextBranches())
		start();
}

bool ForkContext::hasNextBranches() {
	if (mCurrentPriority == -1 && !mWaitingBranches.empty())
		return true;

	for(auto& br : mWaitingBranches) {
		if (br->mPriority < mCurrentPriority)
			return true;
	}

	return false;
}

void ForkContext::nextBranches() {
	/* Clear all current branches is there is any */
	mCurrentBranches.clear();

	/* Get next priority value */
	if (mCurrentPriority == -1) {
		mCurrentPriority = mWaitingBranches.front()->mPriority;
	} else {
		for(const auto& br : mWaitingBranches) {
			if (br->mPriority < mCurrentPriority) {
				mCurrentPriority = br->mPriority;
				break;
			}
		}
	}

	/* Stock all wanted branches */
	for(const auto& br : mWaitingBranches) {
		if (br->mPriority == mCurrentPriority)
			mCurrentBranches.push_back(br);
	}
}

void ForkContext::start() {
	/* Prepare branches */
	nextBranches();

	LOGD("Started forking branches with priority [%p]: %f", this, mCurrentPriority);

	/* Start the processing */
	for(const auto& br : mCurrentBranches) {
		mAgent->injectRequestEvent(br->mRequest);
	}

	if (mCfg->mCurrentBranchesTimeout > 0 && hasNextBranches()) {
		/* Start/Restart the timer for next branches */
		if (mNextBranchesTimer)
			su_timer_destroy(mNextBranchesTimer);

		mNextBranchesTimer = su_timer_create(su_root_task(mAgent->getRoot()), 0);
		su_timer_set_interval(mNextBranchesTimer, &ForkContext::sOnNextBanches, this, (su_duration_t)mCfg->mCurrentBranchesTimeout * (su_duration_t)1000);
	}
}

const shared_ptr<RequestSipEvent> &ForkContext::getEvent() {
	return mEvent;
}

ForkContext::~ForkContext() {
	if (mLateTimer)
		su_timer_destroy(mLateTimer);

	if (mNextBranchesTimer)
		su_timer_destroy(mNextBranchesTimer);
}

void ForkContext::onFinished() {
	su_timer_destroy(mFinishTimer);
	mFinishTimer = NULL;

	// force references to be loosed immediately, to avoid circular dependencies.
	mEvent.reset();
	mIncoming.reset();

	for_each(mWaitingBranches.begin(), mWaitingBranches.end(), mem_fn(&BranchInfo::clear));
	mWaitingBranches.clear();

	for_each(mCurrentBranches.begin(), mCurrentBranches.end(), mem_fn(&BranchInfo::clear));
	mCurrentBranches.clear();

	mListener->onForkContextFinished(shared_from_this());
	mSelf.reset(); // this must be the last thing to do
}

void ForkContext::setFinished() {
	if (mFinishTimer) {
		/*already finishing, ignore*/
		return;
	}

	if (mLateTimer) {
		su_timer_destroy(mLateTimer);
		mLateTimer = NULL;
	}

	if (mNextBranchesTimer) {
		su_timer_destroy(mNextBranchesTimer);
		mNextBranchesTimer = NULL;
	}

	mSelf = shared_from_this(); // to prevent destruction until finishTimer arrives
	mFinishTimer = su_timer_create(su_root_task(mAgent->getRoot()), 0);
	su_timer_set_interval(mFinishTimer, &ForkContext::sOnFinished, this, (su_duration_t)0);
}

bool ForkContext::shouldFinish() {
	return true;
}

void ForkContext::onNewBranch(const shared_ptr<BranchInfo> &br) {
}

void ForkContext::onCancel(const shared_ptr<RequestSipEvent> &ev) {
}

void ForkContext::setKey(string key) {
     mKey = key;
}

<<<<<<< HEAD
string ForkContext::getKey() const {
     return mKey;
}

void ForkContext::setContactRegisteredListener (const shared_ptr<OnContactRegisteredListener> &listener) {
	mContactRegisteredListener = listener;
}

const shared_ptr<OnContactRegisteredListener> &ForkContext::getContactRegisteredListener () const {
	return mContactRegisteredListener;
}

=======
string ForkContext::getKey() {
     return mKey;
}

>>>>>>> 7f8239b9
shared_ptr<BranchInfo> ForkContext::createBranchInfo() {
	return make_shared<BranchInfo>(shared_from_this());
}

// called by implementors to request the forwarding of a response from this branch, regardless of whether it was
// retained previously or not*/
shared_ptr<ResponseSipEvent> ForkContext::forwardResponse(const shared_ptr<BranchInfo> &br) {
	if (br->mLastResponse) {
		if (mIncoming) {
			int code = br->mLastResponse->getMsgSip()->getSip()->sip_status->st_status;
			forwardResponse(br->mLastResponse);

			if (code >= 200) {
				br->mTransaction.reset();
			}

			return br->mLastResponse;
		} else
			br->mLastResponse->setIncomingAgent(shared_ptr<IncomingAgent>());
	} else {
		LOGE("ForkContext::forwardResponse(): no response received on this branch");
	}
<<<<<<< HEAD
=======

>>>>>>> 7f8239b9
	return shared_ptr<ResponseSipEvent>();
}

shared_ptr<ResponseSipEvent> ForkContext::forwardResponse(const shared_ptr<ResponseSipEvent> &ev) {
	if (mIncoming) {
		int code = ev->getMsgSip()->getSip()->sip_status->st_status;
		ev->setIncomingAgent(mIncoming);
		mLastResponseSent = ev;

		if (ev->isSuspended()) {
			mAgent->injectResponseEvent(ev);
		} else {
			mAgent->sendResponseEvent(ev);
		}

		if (code >= 200) {
			mIncoming.reset();

			if (shouldFinish())
				setFinished();
		}

		return ev;
	}
<<<<<<< HEAD
=======

>>>>>>> 7f8239b9
	return shared_ptr<ResponseSipEvent>();
}

int ForkContext::getLastResponseCode() const {
	if (mLastResponseSent)
		return mLastResponseSent->getMsgSip()->getSip()->sip_status->st_status;

	return 0;
}

void BranchInfo::clear() {
	if (mTransaction) {
		mTransaction->removeProperty("BranchInfo");
		mTransaction.reset();
	}

	mRequest.reset();
	mLastResponse.reset();
	mForkCtx.reset();
}

BranchInfo::~BranchInfo() {
	clear();
}<|MERGE_RESOLUTION|>--- conflicted
+++ resolved
@@ -44,14 +44,10 @@
 	(static_cast<ForkContext *>(arg))->onFinished();
 }
 
-<<<<<<< HEAD
-=======
 void ForkContext::sOnNextBanches(su_root_magic_t* magic, su_timer_t* t, su_timer_arg_t* arg) {
 	(static_cast<ForkContext *>(arg))->onNextBranches();
 }
 
-
->>>>>>> 7f8239b9
 ForkContext::ForkContext(Agent *agent, const shared_ptr<RequestSipEvent> &event, shared_ptr<ForkContextConfig> cfg,
 						 ForkContextListener *listener)
 	: mListener(listener), mNextBranchesTimer(NULL), mCurrentPriority(-1), mAgent(agent),
@@ -94,28 +90,18 @@
 };
 
 shared_ptr<BranchInfo> ForkContext::findBranchByUid(const string &uid) {
-<<<<<<< HEAD
-	auto it = find_if(mBranches.begin(), mBranches.end(), uid_finder(uid));
-	if (it != mBranches.end())
-=======
 	auto it = find_if(mWaitingBranches.begin(), mWaitingBranches.end(), uid_finder(uid));
 
 	if (it != mWaitingBranches.end())
->>>>>>> 7f8239b9
 		return *it;
 
 	return shared_ptr<BranchInfo>();
 }
 
 shared_ptr<BranchInfo> ForkContext::findBranchByDest(const url_t *dest) {
-<<<<<<< HEAD
-	auto it = find_if(mBranches.begin(), mBranches.end(), dest_finder(dest));
-	if (it != mBranches.end())
-=======
 	auto it = find_if(mWaitingBranches.begin(), mWaitingBranches.end(), dest_finder(dest));
 
 	if (it != mWaitingBranches.end())
->>>>>>> 7f8239b9
 		return *it;
 
 	return shared_ptr<BranchInfo>();
@@ -171,12 +157,8 @@
 
 shared_ptr<BranchInfo> ForkContext::findBestBranch(const int urgentCodes[], bool avoid503And408){
 	shared_ptr<BranchInfo> ret;
-<<<<<<< HEAD
-	if (avoid503And408 == false){
-=======
 
 	if (avoid503And408 == false)
->>>>>>> 7f8239b9
 		ret = _findBestBranch(urgentCodes, false);
 	else {
 		ret = _findBestBranch(urgentCodes, true);
@@ -222,13 +204,8 @@
 	br->clear();
 }
 
-<<<<<<< HEAD
-const list<shared_ptr<BranchInfo>> &ForkContext::getBranches() const{
-	return mBranches;
-=======
 const list<shared_ptr<BranchInfo>> &ForkContext::getBranches() const {
 	return mWaitingBranches;
->>>>>>> 7f8239b9
 }
 
 // this implementation looks for already pending or failed transactions and then rejects handling of a new one that
@@ -504,7 +481,6 @@
      mKey = key;
 }
 
-<<<<<<< HEAD
 string ForkContext::getKey() const {
      return mKey;
 }
@@ -517,12 +493,6 @@
 	return mContactRegisteredListener;
 }
 
-=======
-string ForkContext::getKey() {
-     return mKey;
-}
-
->>>>>>> 7f8239b9
 shared_ptr<BranchInfo> ForkContext::createBranchInfo() {
 	return make_shared<BranchInfo>(shared_from_this());
 }
@@ -545,10 +515,7 @@
 	} else {
 		LOGE("ForkContext::forwardResponse(): no response received on this branch");
 	}
-<<<<<<< HEAD
-=======
-
->>>>>>> 7f8239b9
+
 	return shared_ptr<ResponseSipEvent>();
 }
 
@@ -573,10 +540,7 @@
 
 		return ev;
 	}
-<<<<<<< HEAD
-=======
-
->>>>>>> 7f8239b9
+
 	return shared_ptr<ResponseSipEvent>();
 }
 
