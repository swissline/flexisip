/*
	Flexisip, a flexible SIP proxy server with media capabilities.
	Copyright (C) 2010-2015  Belledonne Communications SARL, All rights reserved.

	This program is free software: you can redistribute it and/or modify
	it under the terms of the GNU Affero General Public License as
	published by the Free Software Foundation, either version 3 of the
	License, or (at your option) any later version.

	This program is distributed in the hope that it will be useful,
	but WITHOUT ANY WARRANTY; without even the implied warranty of
	MERCHANTABILITY or FITNESS FOR A PARTICULAR PURPOSE.  See the
	GNU Affero General Public License for more details.

	You should have received a copy of the GNU Affero General Public License
	along with this program.  If not, see <http://www.gnu.org/licenses/>.
*/

#ifndef PRESENCETUPLE_HH_
#define PRESENCETUPLE_HH_

#include <map>
#include "pidf+xml.hh"
//#include "data-model.hh"
#include <list>
#include "utils/flexisip-exception.hh"

typedef struct _belle_sip_uri belle_sip_uri_t;
typedef struct belle_sip_source belle_sip_source_t;
typedef struct belle_sip_main_loop belle_sip_main_loop_t;
namespace flexisip {
class PresentityManager;
class PresenceInformationElement {
  public:
	PresenceInformationElement(Xsd::Pidf::Presence::TupleSequence *tuples, Xsd::DataModel::Person *person,
							   belle_sip_main_loop_t *mainLoop);
	// create an information element with a default tuple set to closed.
	PresenceInformationElement(const belle_sip_uri_t *contact);
	~PresenceInformationElement();
	time_t getExpitationTime() const;
	void setExpiresTimer(belle_sip_source_t *timer);
	const std::unique_ptr<Xsd::Pidf::Tuple> &getTuple(const std::string &id) const;
	const std::list<std::unique_ptr<Xsd::Pidf::Tuple>> &getTuples() const;
	const Xsd::DataModel::Person getPerson() const;
	// void addTuple(pidf::Tuple*);
	// void removeTuple(pidf::Tuple*);
	void clearTuples();
	const std::string &getEtag();
	void setEtag(const std::string &eTag);

  private:
	std::list<std::unique_ptr<Xsd::Pidf::Tuple>> mTuples;
	Xsd::DataModel::Person mPerson = Xsd::DataModel::Person("");
	Xsd::XmlSchema::dom::unique_ptr<xercesc::DOMDocument> mDomDocument; // needed to store extension nodes
	belle_sip_main_loop_t *mBelleSipMainloop;
	belle_sip_source_t *mTimer;
	std::string mEtag;
};
/*
 * Presence Information is the key class representy a presentity. This class can be either created bu a Publish for a
 presentiry or by a Subscription to a presentity

 */

class PresentityPresenceInformation;

class PresentityPresenceInformationListener  {

  public:
	PresentityPresenceInformationListener();
	virtual ~PresentityPresenceInformationListener();
	void setExpiresTimer(belle_sip_main_loop_t *ml, belle_sip_source_t *timer);
	void enableExtendedNotify(bool enable);
	bool extendedNotifyEnabled();
	void enableBypass(bool enable);
	bool bypassEnabled();
	/*returns prsentity uri associated to this Listener*/
	virtual const belle_sip_uri_t *getPresentityUri() const = 0;
	/*invoked on changes*/
	virtual void onInformationChanged(PresentityPresenceInformation &presenceInformation, bool extended) = 0;
	/*invoked on expiration*/
	virtual void onExpired(PresentityPresenceInformation &presenceInformation) = 0;
	virtual const belle_sip_uri_t* getFrom() = 0;
	virtual const belle_sip_uri_t* getTo() = 0;
  private:
	belle_sip_main_loop_t *mBelleSipMainloop;
	belle_sip_source_t *mTimer;
	bool mExtendedNotify;
	bool mBypassEnabled;
};

class PresentityPresenceInformation : public std::enable_shared_from_this<PresentityPresenceInformation> {

  public:
	PresentityPresenceInformation(const belle_sip_uri_t *entity, PresentityManager &presentityManager, belle_sip_main_loop_t *ml);
	virtual ~PresentityPresenceInformation();

	/*
	 * store tuples a new tupple;
	 * @return new eTag
	 * */
	std::string putTuples(Xsd::Pidf::Presence::TupleSequence &tuples, Xsd::DataModel::Person &person, int expires);

	void setDefaultElement(const char* contact = NULL);

	/*
	 *
	 * Update tuples attached to an eTag
	 *
	 * rfc3903
	 * 4.4.  Modifying Event State
	 * ...
	 * If the entity-tag matches previously
	 * published event state at the ESC, that event state is replaced by the
	 * event state carried in the PUBLISH request, and the EPA receives a
	 * 2xx response.
	 *
	 * @return new eTag
	 * */
<<<<<<< HEAD
	std::string updateTuples(Xsd::Pidf::Presence::TupleSequence &tuples, Xsd::DataModel::Person &person, std::string &eTag,
=======
	std::string updateTuples(pidf::Presence::TupleSequence &tuples, data_model::Person &person, std::string &eTag,
>>>>>>> 0ff1dcaa
						int expires);

	/*
	 * refresh a publish
	 * @return new eTag
	 * */
	std::string refreshTuplesForEtag(const std::string &eTag, int expires);

	/*
	* refresh a publish
	* */
	void removeTuplesForEtag(const std::string &eTag);

	const belle_sip_uri_t *getEntity() const;

	/**
	 *add notity listener for an entity
	 */
	void addOrUpdateListener(const std::shared_ptr<PresentityPresenceInformationListener> &listener, int expires);

	/**
	 *add notity listener for an entity without expiration timer
	 */
	void addOrUpdateListener(const std::shared_ptr<PresentityPresenceInformationListener> &listener);
	void addListenerIfNecessary(const std::shared_ptr<PresentityPresenceInformationListener> &listener);
	/*
	 * remove listener
	 */
	void removeListener(const std::shared_ptr<PresentityPresenceInformationListener> &listener);

	/*
	 * return the presence information for this entity in a pidf serilized format
	 */
	std::string getPidf(bool extended);

	/*
	 * return true if a presence info is already known from a publish
	 */
	bool isKnown();
	
	/*
	 * return true if a presence info has a default presence value previously set by setDefaultElement
	 */
	bool hasDefaultElement();
	
	/*
	 * return number of current listeners (I.E subscriber)
	 */
	size_t getNumberOfListeners() const;

	/*
	 * return current number of information elements (I.E from PUBLISH)
	 */
	size_t getNumberOfInformationElements() const;

	/*
	 * return all the listeners (I.E. subscribers) of this presence information
	 */
	std::list<std::shared_ptr<PresentityPresenceInformationListener>> getListeners() const;

	/*
	 * return if one of the subscribers subscribed for a presence information
	 */
	bool findPresenceInfo(std::shared_ptr<PresentityPresenceInformation> &info);

  private:
	PresentityPresenceInformation(const PresentityPresenceInformation& other);
	/*
	 * tuples may be null
	 */
<<<<<<< HEAD
	std::string setOrUpdate(Xsd::Pidf::Presence::TupleSequence *tuples, Xsd::DataModel::Person *, const std::string *eTag,
=======
	std::string setOrUpdate(pidf::Presence::TupleSequence *tuples, data_model::Person *, const std::string *eTag,
>>>>>>> 0ff1dcaa
					   int expires);
	/*
	 *Notify all listener
	 */
	void notifyAll();

	const belle_sip_uri_t *mEntity;
	PresentityManager &mPresentityManager;
	belle_sip_main_loop_t *mBelleSipMainloop;
	// Tuples ordered by Etag.
	std::map<std::string /*Etag*/, PresenceInformationElement *> mInformationElements;

	// list of subscribers function to be called when a tuple changed
	std::list<std::shared_ptr<PresentityPresenceInformationListener>> mSubscribers;
	std::shared_ptr<PresenceInformationElement> mDefaultInformationElement; // purpose of this element is to have a
																			// default presence status (I.E closed) when
																			// all publish have expired.
};

std::ostream &operator<<(std::ostream &__os, const PresentityPresenceInformation &);
FlexisipException &operator<<(FlexisipException &ex, const PresentityPresenceInformation &);

} /* namespace flexisip */

#endif /* PRESENCETUPLE_HH_ */<|MERGE_RESOLUTION|>--- conflicted
+++ resolved
@@ -117,11 +117,7 @@
 	 *
 	 * @return new eTag
 	 * */
-<<<<<<< HEAD
-	std::string updateTuples(Xsd::Pidf::Presence::TupleSequence &tuples, Xsd::DataModel::Person &person, std::string &eTag,
-=======
 	std::string updateTuples(pidf::Presence::TupleSequence &tuples, data_model::Person &person, std::string &eTag,
->>>>>>> 0ff1dcaa
 						int expires);
 
 	/*
@@ -192,11 +188,7 @@
 	/*
 	 * tuples may be null
 	 */
-<<<<<<< HEAD
-	std::string setOrUpdate(Xsd::Pidf::Presence::TupleSequence *tuples, Xsd::DataModel::Person *, const std::string *eTag,
-=======
 	std::string setOrUpdate(pidf::Presence::TupleSequence *tuples, data_model::Person *, const std::string *eTag,
->>>>>>> 0ff1dcaa
 					   int expires);
 	/*
 	 *Notify all listener
