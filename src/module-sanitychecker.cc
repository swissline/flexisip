/*
	Flexisip, a flexible SIP proxy server with media capabilities.
	Copyright (C) 2010-2015  Belledonne Communications SARL, All rights reserved.

	This program is free software: you can redistribute it and/or modify
	it under the terms of the GNU Affero General Public License as
	published by the Free Software Foundation, either version 3 of the
	License, or (at your option) any later version.

	This program is distributed in the hope that it will be useful,
	but WITHOUT ANY WARRANTY; without even the implied warranty of
	MERCHANTABILITY or FITNESS FOR A PARTICULAR PURPOSE.  See the
	GNU Affero General Public License for more details.

	You should have received a copy of the GNU Affero General Public License
	along with this program.  If not, see <http://www.gnu.org/licenses/>.
*/

#include "module.hh"
#include "agent.hh"

using namespace std;

class ModuleSanityChecker : public Module, protected ModuleToolbox {
  public:
	ModuleSanityChecker(Agent *ag) : Module(ag) {
	}

	~ModuleSanityChecker() {
	}

<<<<<<< HEAD
	virtual void onRequest(shared_ptr<RequestSipEvent> &ev){
=======
	virtual void onRequest(shared_ptr<RequestSipEvent> &ev) {
>>>>>>> 0ff1dcaa
		sip_t *sip = ev->getMsgSip()->getSip();

		const char *error = checkHeaders(sip);
		if (error) {
			LOGW("Rejecting request because of %s", error);
			ev->reply(400, error, SIPTAG_SERVER_STR(getAgent()->getServerString()), TAG_END());
		}
		if (sip->sip_request == NULL || sip->sip_request->rq_url->url_host == NULL) {
			ev->reply(400, "Bad request URI", SIPTAG_SERVER_STR(getAgent()->getServerString()), TAG_END());
		}
	}

<<<<<<< HEAD
	virtual void onResponse(shared_ptr<ResponseSipEvent> &ev){
=======
	virtual void onResponse(shared_ptr<ResponseSipEvent> &ev) {
>>>>>>> 0ff1dcaa
		// don't check our responses ;)
	}

	void onDeclare(GenericStruct *mc) {
	}

  private:
	const char *checkHeaders(sip_t *sip) {
		if (sip->sip_via == NULL)
			return "No via";
		if (sip->sip_from == NULL || sip->sip_from->a_url->url_host == NULL || sip->sip_from->a_tag == NULL)
			return "Invalid from header";
		if (sip->sip_to == NULL || sip->sip_to->a_url->url_host == NULL)
			return "Invalid to header";
		if (sip->sip_contact) {
			if (sip->sip_contact->m_url->url_scheme == NULL)
				return "Invalid scheme in contact header";
			if (sip->sip_contact->m_url->url_scheme[0] != '*' && sip->sip_contact->m_url->url_host == NULL)
				return "Invalid contact header";
		}
		return NULL;
	}
	static ModuleInfo<ModuleSanityChecker> sInfo;
};

ModuleInfo<ModuleSanityChecker> ModuleSanityChecker::sInfo(
	"SanityChecker",
	"The SanitCheck module checks that required fields of a SIP message are present to avoid unecessary checking while "
	"processing message further. "
	"If the message doesn't meet these sanity check criterias, then it is stopped and bad request response is sent.",
	ModuleInfoBase::ModuleOid::SanityChecker);<|MERGE_RESOLUTION|>--- conflicted
+++ resolved
@@ -29,11 +29,7 @@
 	~ModuleSanityChecker() {
 	}
 
-<<<<<<< HEAD
-	virtual void onRequest(shared_ptr<RequestSipEvent> &ev){
-=======
 	virtual void onRequest(shared_ptr<RequestSipEvent> &ev) {
->>>>>>> 0ff1dcaa
 		sip_t *sip = ev->getMsgSip()->getSip();
 
 		const char *error = checkHeaders(sip);
@@ -46,11 +42,7 @@
 		}
 	}
 
-<<<<<<< HEAD
-	virtual void onResponse(shared_ptr<ResponseSipEvent> &ev){
-=======
 	virtual void onResponse(shared_ptr<ResponseSipEvent> &ev) {
->>>>>>> 0ff1dcaa
 		// don't check our responses ;)
 	}
 
