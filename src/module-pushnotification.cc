--- conflicted
+++ resolved
@@ -417,15 +417,12 @@
 					strncpy(msg_snd, "empty", sizeof(msg_snd));
 				}
 
-<<<<<<< HEAD
 				pinfo.mAlertMsgId = (sip->sip_request->rq_method == sip_method_invite)
 					? call_str
 					: (sip->sip_request->rq_method == sip_method_message)
 						? msg_str
 						: "IC_SIL";
-=======
-				pinfo.mAlertMsgId = (sip->sip_request->rq_method == sip_method_invite) ? call_str : msg_str;
->>>>>>> b89f5ee5
+
 				pinfo.mAlertSound = (sip->sip_request->rq_method == sip_method_invite) ? call_snd : msg_snd;
 				pinfo.mNoBadge = mNoBadgeiOS;
 				if (!mExternalPushUri)
