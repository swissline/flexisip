--- conflicted
+++ resolved
@@ -332,11 +332,7 @@
 		c->storeNewInvite(ev->mMsg);
 	}else{
 		nta_msg_treply(getSofiaAgent(),ev->mMsg,415,"Unsupported codecs",TAG_END());
-<<<<<<< HEAD
-		ev->stopProcessing();
-=======
 		ev->terminateProcessing();
->>>>>>> 184fc510
 	}
 	return ret;
 }
