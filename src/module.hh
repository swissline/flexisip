--- conflicted
+++ resolved
@@ -74,11 +74,7 @@
 		SipEvent(msg_t *msg, sip_t *sip):mCurrModule(NULL){
 			mMsg=msg;
 			mSip=sip;
-<<<<<<< HEAD
-			mStop=false;
-=======
 			mState=STARTED;
->>>>>>> 184fc510
 			/* msg_t internal implementation "inherits" from su_home_t*/
 			mHome=(su_home_t*)msg;
 			msg_ref_create(mMsg);
@@ -93,13 +89,6 @@
 				LOGA("Can't terminateProcessing: wrong state");
 			}
 		}
-<<<<<<< HEAD
-		void restartProcessing(){
-			mStop=false;
-		}
-		bool finished()const{
-			return mStop;
-=======
 
 		void suspendProcessing(){
 			if (mState == STARTED) {
@@ -107,7 +96,6 @@
 			} else {
 				LOGA("Can't suspendProcessing: wrong state");
 			}
->>>>>>> 184fc510
 		}
 
 		void restartProcessing() {
@@ -127,11 +115,7 @@
 		}
 
 		~SipEvent() {
-<<<<<<< HEAD
 			msg_destroy(mMsg);
-=======
-			msg_ref_destroy(mMsg);
->>>>>>> 184fc510
 		}
 		su_home_t* getHome() {
 			return mHome;
