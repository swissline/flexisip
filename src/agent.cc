/*
	Flexisip, a flexible SIP proxy server with media capabilities.
	Copyright (C) 2010-2015  Belledonne Communications SARL, All rights reserved.

	This program is free software: you can redistribute it and/or modify
	it under the terms of the GNU Affero General Public License as
	published by the Free Software Foundation, either version 3 of the
	License, or (at your option) any later version.

	This program is distributed in the hope that it will be useful,
	but WITHOUT ANY WARRANTY; without even the implied warranty of
	MERCHANTABILITY or FITNESS FOR A PARTICULAR PURPOSE.  See the
	GNU Affero General Public License for more details.

	You should have received a copy of the GNU Affero General Public License
	along with this program.  If not, see <http://www.gnu.org/licenses/>.
*/

#include "agent.hh"
#include "module.hh"
#include "domain-registrations.hh"
#include "registrardb.hh"

#include "log/logmanager.hh"
#include "sipattrextractor.hh"

#include "etchosts.hh"
#include <algorithm>
#include <sstream>
#include <sofia-sip/tport_tag.h>
#include <sofia-sip/su_tagarg.h>
#include <sofia-sip/sip.h>
#include <sofia-sip/su_md5.h>
#include <sofia-sip/tport.h>

#include <sys/types.h>
#include <sys/socket.h>
#include <netdb.h>

#include <net/if.h>
#include <ifaddrs.h>

#define IPADDR_SIZE 64

using namespace std;

static StatCounter64 *createCounter(GenericStruct *global, string keyprefix, string helpprefix, string value) {
	return global->createStat(keyprefix + value, helpprefix + value + ".");
}
void Agent::onDeclare(GenericStruct *root) {
	GenericStruct *global = root->get<GenericStruct>("global");
	string key = "count-incoming-request-";
	string help = "Number of incoming requests with method name ";
	mCountIncomingRegister = createCounter(global, key, help, "register");
	mCountIncomingInvite = createCounter(global, key, help, "invite");
	mCountIncomingAck = createCounter(global, key, help, "ack");
	mCountIncomingInfo = createCounter(global, key, help, "info");
	mCountIncomingBye = createCounter(global, key, help, "bye");
	mCountIncomingCancel = createCounter(global, key, help, "cancel");
	mCountIncomingMessage = createCounter(global, key, help, "message");
	mCountIncomingDecline = createCounter(global, key, help, "decline");
	mCountIncomingOptions = createCounter(global, key, help, "options");
	mCountIncomingReqUnknown = createCounter(global, key, help, "unknown");

	key = "count-incoming-response-";
	help = "Number of incoming response with status ";
	mCountIncoming100 = createCounter(global, key, help, "100");
	mCountIncoming101 = createCounter(global, key, help, "101");
	mCountIncoming180 = createCounter(global, key, help, "180");
	mCountIncoming200 = createCounter(global, key, help, "200");
	mCountIncoming202 = createCounter(global, key, help, "202");
	mCountIncoming401 = createCounter(global, key, help, "401");
	mCountIncoming404 = createCounter(global, key, help, "404");
	mCountIncoming407 = createCounter(global, key, help, "407");
	mCountIncoming408 = createCounter(global, key, help, "408");
	mCountIncoming486 = createCounter(global, key, help, "486");
	mCountIncoming487 = createCounter(global, key, help, "487");
	mCountIncoming488 = createCounter(global, key, help, "488");
	mCountIncoming603 = createCounter(global, key, help, "603");
	mCountIncomingResUnknown = createCounter(global, key, help, "unknown");

	key = "count-reply-";
	help = "Number of replied ";
	mCountReply100 = createCounter(global, key, help, "100");
	mCountReply101 = createCounter(global, key, help, "101");
	mCountReply180 = createCounter(global, key, help, "180");
	mCountReply200 = createCounter(global, key, help, "200");
	mCountReply202 = createCounter(global, key, help, "202");
	mCountReply401 = createCounter(global, key, help, "401");
	mCountReply404 = createCounter(global, key, help, "404");
	mCountReply407 = createCounter(global, key, help, "407");
	mCountReply408 = createCounter(global, key, help, "408"); // request timeout
	mCountReply486 = createCounter(global, key, help, "486");
	mCountReply487 = createCounter(global, key, help, "487"); // Request canceled
	mCountReply488 = createCounter(global, key, help, "488");
	mCountReplyResUnknown = createCounter(global, key, help, "unknown");
	mLogWriter = NULL;

	std::string uniqueId = global->get<ConfigString>("unique-id")->read();
	if (!uniqueId.empty()) {
		if (uniqueId.length() == 16) {
			std::transform(uniqueId.begin(), uniqueId.end(), uniqueId.begin(), ::tolower);
			if(std::find_if(uniqueId.begin(), uniqueId.end(), [](char c)->bool{return !::isxdigit(c);}) == uniqueId.end()) {
				mUniqueId = uniqueId;
			} else {
				SLOGE << "'uniqueId' parameter must hold an hexadecimal number";
			}
		} else {
			SLOGE << "'uniqueId' parameter must have 16 characters. Skipping it";
		}
	}
}

void Agent::startLogWriter() {
	GenericStruct *cr = GenericManager::get()->getRoot()->get<GenericStruct>("event-logs");

	if (cr->get<ConfigBoolean>("enabled")->read()) {
		if (cr->get<ConfigString>("logger")->read() == "database") {
			#if ENABLE_SOCI

			DataBaseEventLogWriter *dbw = new DataBaseEventLogWriter(
				cr->get<ConfigString>("database-backend")->read(),
				cr->get<ConfigString>("database-connection-string")->read(),
				cr->get<ConfigInt>("database-max-queue-size")->read(),
				cr->get<ConfigInt>("database-nb-threads-max")->read()
			);
			if (!dbw->isReady()) {
				LOGF("DataBaseEventLogWriter: unable to use database.");
			} else {
				mLogWriter = dbw;
			}
			#else
				LOGF("DataBaseEventLogWriter: unable to use database (`ENABLE_SOCI` is not defined).");
			#endif
		} else {
			string logdir = cr->get<ConfigString>("dir")->read();
			FilesystemEventLogWriter *lw = new FilesystemEventLogWriter(logdir);
			if (!lw->isReady()) {
				delete lw;
			} else {
				mLogWriter = lw;
			}
		}
	}
}

static string absolutePath(const string &currdir, const string &file) {
	if (file.empty())
		return file;
	if (file.at(0) == '/')
		return file;
	return currdir + "/" + file;
}

void Agent::checkAllowedParams(const url_t *uri) {
	SofiaAutoHome home;
	if (!uri->url_params)
		return;
	char *params = su_strdup(home.home(), uri->url_params);
	/*remove all the allowed params and see if something else is remaning at the end*/
	params = url_strip_param_string(params, "tls-certificates-dir");
	params = url_strip_param_string(params, "require-peer-certificate");
	params = url_strip_param_string(params, "maddr");
	params = url_strip_param_string(params, "tls-verify-incoming");
	params = url_strip_param_string(params, "tls-verify-outgoing");
	// make sure that there is no misstyped params in the url:
	if (params && strlen(params) > 0) {
		LOGF("Bad parameters '%s' given in transports definition.", params);
	}
}

<<<<<<< HEAD
void Agent::setupInternalTransport() {
	//Adding internal transport to transport in "cluster", "conference" and "presence" case
	GenericStruct *cluster = GenericManager::get()->getRoot()->get<GenericStruct>("cluster");
#ifdef ENABLE_CONFERENCE
	GenericStruct *conference = GenericManager::get()->getRoot()->get<GenericStruct>("conference-server");
#endif
#ifdef ENABLE_PRESENCE
	GenericStruct *presence = GenericManager::get()->getRoot()->get<GenericStruct>("presence-server");
#endif
	if (cluster->get<ConfigBoolean>("enabled")->read()
#ifdef ENABLE_CONFERENCE
		|| conference->get<ConfigBoolean>("enabled")->read()
#endif
#ifdef ENABLE_PRESENCE
		|| presence->get<ConfigBoolean>("enabled")->read()
#endif
	) {
		int err = 0;
		string internalTransport = cluster->get<ConfigString>("internal-transport")->read();

		size_t pos = internalTransport.find("\%auto");
		if (pos != string::npos) {
			char result[NI_MAXHOST] = { 0 };
			//Currently only IpV4
			err = bctbx_get_local_ip_for(AF_INET, nullptr, 0, result, sizeof(result));
			if (err != 0) {
				LOGE("Could not get local ip");
			} else {
				internalTransport.replace(pos, sizeof("\%auto")-1, result);
			}
		}

		if (err == 0) {
			url_t *url = url_make(&mHome, internalTransport.c_str());

			if (url != nullptr) {
				mPreferredRouteV4 = url_hdup(&mHome, url);
				LOGD("Agent's preferred IP for internal routing find: v4: %s", internalTransport.c_str());
			}
		}
	}
}

=======
>>>>>>> b89f5ee5
bool getUriParameter(const url_t *url, const char *param, string &value){
	return ModuleToolbox::getUriParameter(url, param, value);
}

bool getBoolUriParameter(const url_t *url, const char *param, bool defaultValue){
	return ModuleToolbox::getBoolUriParameter(url, param, defaultValue);
}

#if ENABLE_MDNS
static void mDnsRegisterCallback(void *data, int error) {
	if (error != 0) LOGE("Error while registering a mDNS service");
}
#endif

void Agent::start(const std::string &transport_override, const std::string passphrase) {
	char cCurrDir[FILENAME_MAX];
	if (!getcwd(cCurrDir, sizeof(cCurrDir))) {
		LOGA("Could not get current file path");
	}
	string currDir = cCurrDir;

	GenericStruct *global = GenericManager::get()->getRoot()->get<GenericStruct>("global");
	list<string> transports = global->get<ConfigStringList>("transports")->read();
	string ciphers = global->get<ConfigString>("tls-ciphers")->read();
	// sofia needs a value in millseconds.
	unsigned int tports_idle_timeout = 1000 * (unsigned int)global->get<ConfigInt>("idle-timeout")->read();
	bool globalVerifyIn = global->get<ConfigBoolean>("require-peer-certificate")->read();
	string mainTlsCertsDir = global->get<ConfigString>("tls-certificates-dir")->read();
	unsigned int t1x64 = (unsigned int)global->get<ConfigInt>("transaction-timeout")->read();
	int udpmtu = global->get<ConfigInt>("udp-mtu")->read();
	unsigned int incompleteIncomingMessageTimeout = 600 * 1000; /*milliseconds*/
	unsigned int keepAliveInterval = 30 * 60 * 1000;			/*30mn*/
	unsigned int queueSize = 256; /*number of SIP message that sofia can queue in a tport (a connection). It is 64 by default,
				hardcoded in sofia-sip. This is not sufficient for IM.*/

	mainTlsCertsDir = absolutePath(currDir, mainTlsCertsDir);

	SLOGD << "Main tls certs dir : " << mainTlsCertsDir;

	nta_agent_set_params(mAgent, NTATAG_SIP_T1X64(t1x64), NTATAG_RPORT(1), NTATAG_TCP_RPORT(1),
						 NTATAG_TLS_RPORT(1), // use rport in vias added to outgoing requests for all protocols
						 NTATAG_SERVER_RPORT(2), // always add a rport parameter even if the request doesn't have it*/
						 NTATAG_UDP_MTU(udpmtu), TAG_END());

	if (!transport_override.empty()) {
		transports = ConfigStringList::parse(transport_override);
	}

	for (auto it = transports.begin(); it != transports.end(); ++it) {
		const string &uri = (*it);
		url_t *url;
		int err;
		su_home_t home;
		su_home_init(&home);
		url = url_make(&home, uri.c_str());
		LOGD("Enabling transport %s", uri.c_str());
		if (uri.find("sips") == 0) {
			string keys;
			string value;
			unsigned int tls_policy = 0;

			if (globalVerifyIn) tls_policy |= TPTLS_VERIFY_INCOMING;

			if (getUriParameter(url, "tls-certificates-dir", value)){
				keys = absolutePath(currDir, value);
			}else{
				keys = mainTlsCertsDir;
			}

			if (getBoolUriParameter(url, "tls-verify-incoming", false) || getBoolUriParameter(url, "require-peer-certificate", false)){
				tls_policy |= TPTLS_VERIFY_INCOMING;
			}

			if (getBoolUriParameter(url, "tls-verify-outgoing", false)){
				tls_policy |= TPTLS_VERIFY_OUTGOING | TPTLS_VERIFY_SUBJECTS_OUT;
			}

			checkAllowedParams(url);
			mPassphrase = passphrase;
			err = nta_agent_add_tport(mAgent, (const url_string_t *)url, TPTAG_CERTIFICATE(keys.c_str()),
									  TPTAG_TLS_PASSPHRASE(mPassphrase.c_str()), TPTAG_TLS_CIPHERS(ciphers.c_str()),
									  TPTAG_TLS_VERIFY_POLICY(tls_policy), TPTAG_IDLE(tports_idle_timeout),
									  TPTAG_TIMEOUT(incompleteIncomingMessageTimeout),
									  TPTAG_KEEPALIVE(keepAliveInterval), TPTAG_SDWN_ERROR(1), 
									  TPTAG_QUEUESIZE(queueSize),	TAG_END());
		} else {
			err = nta_agent_add_tport(mAgent, (const url_string_t *)url, TPTAG_IDLE(tports_idle_timeout),
									  TPTAG_TIMEOUT(incompleteIncomingMessageTimeout),
									  TPTAG_KEEPALIVE(keepAliveInterval), TPTAG_SDWN_ERROR(1), 
									  TPTAG_QUEUESIZE(queueSize), TAG_END());
		}
		if (err == -1) {
			LOGE("Could not enable transport %s: %s", uri.c_str(), strerror(errno));
			if (url_has_param(url, "transport")) {
				char transport[64] = {0};
				url_param(url->url_params, "transport", transport, sizeof(transport));
				if (strcasecmp(transport, "tls") == 0) {
					LOGF("Specifying an URI with transport=tls is not understood in flexisip configuration. Use 'sips' uri scheme "
						 "instead.");
				}
			}
		}
		su_home_deinit(&home);
	}

	if (mPreferredRouteV4 != nullptr) {
		GenericStruct *global = GenericManager::get()->getRoot()->get<GenericStruct>("global");
		unsigned int tports_idle_timeout = 1000 * (unsigned int)global->get<ConfigInt>("idle-timeout")->read();
		unsigned int incompleteIncomingMessageTimeout = 600 * 1000; /*milliseconds*/
		unsigned int keepAliveInterval = 30 * 60 * 1000; /*30mn*/

		if (nta_agent_add_tport(
				mAgent, (const url_string_t *)mPreferredRouteV4, TPTAG_IDLE(tports_idle_timeout),
				TPTAG_TIMEOUT(incompleteIncomingMessageTimeout),
				TPTAG_KEEPALIVE(keepAliveInterval), TPTAG_SDWN_ERROR(1), TAG_END()
			) == -1) {
			char prefRouteV4[266];
			url_e(prefRouteV4, sizeof(prefRouteV4), mPreferredRouteV4);
			LOGE("Could not enable transport %s: %s", prefRouteV4, strerror(errno));
		}
	}

	tport_t *primaries = tport_primaries(nta_agent_tports(mAgent));
	if (primaries == NULL)
		LOGF("No sip transport defined.");
	su_md5_t ctx;
	su_md5_init(&ctx);

#if ENABLE_MDNS
	/* Get Informations about mDNS register */
	GenericStruct *mdns = GenericManager::get()->getRoot()->get<GenericStruct>("mdns-register");
	bool mdnsEnabled = mdns->get<ConfigBoolean>("enabled")->read();
	if (mdnsEnabled) {
		if (!belle_sip_mdns_register_available()) LOGF("Belle-sip does not have mDNS activated!");

		string mdnsDomain = GenericManager::get()->getRoot()->get<GenericStruct>("cluster")->get<ConfigString>("cluster-domain")->read();
		int mdnsPrioMin = mdns->get<ConfigIntRange>("mdns-priority")->readMin();
		int mdnsPrioMax = mdns->get<ConfigIntRange>("mdns-priority")->readMax();
		int mdnsWeight = mdns->get<ConfigInt>("mdns-weight")->read();
		int mdnsTtl = mdns->get<ConfigInt>("mdns-ttl")->read();

		/* Get hostname of the machine */
		char hostname[HOST_NAME_MAX];
		int err = gethostname(hostname, sizeof(hostname));
		if (err != 0) {
			LOGE("Cannot retrieve machine hostname.");
		} else {
			int prio;
			if (mdnsPrioMin == mdnsPrioMax) {
				prio = mdnsPrioMin;
			} else {
				/* Randomize the priority */
				srand(time(NULL));
				prio = rand() % (mdnsPrioMax - mdnsPrioMin + 1) + mdnsPrioMin;
			}

			LOGD("Registering multicast DNS services.");
			for (tport_t *tport = primaries; tport != NULL; tport = tport_next(tport)) {
				char registerName[512];
				const tp_name_t *name = tport_name(tport);
				snprintf(registerName, sizeof(registerName), "%s_%s_%s", hostname, name->tpn_proto, name->tpn_port);

				belle_sip_mdns_register_t *reg = belle_sip_mdns_register("sip", name->tpn_proto, mdnsDomain.c_str(),
																		registerName, atoi(name->tpn_port), prio, mdnsWeight,
																		mdnsTtl, mDnsRegisterCallback, NULL);
				mMdnsRegisterList.push_back(reg);
			}
		}
	}
#endif

	/*
	 * Iterate on all the transports enabled or implicitely configured (case of 'sip:*') in order to guess useful
	 *information from an empiric manner:
	 * mPublicIpV4/mPublicIpV6 is the public IP of the proxy, assuming there's only one.
	 * mPreferredRouteV4/mPreferredRouteV6 is a private interface of the proxy that can be used for inter flexisip nodes
	 *SIP communication.
	 * mRtpBindIp/mRtpBindIp6 is a local address to bind rtp ports. It is taken from maddr parameter of the public
	 *transport of the proxy.
	 * This algo is really empiric and aims at satisfy most common needs but cannot satisfy all of them.
	**/
	LOGD("Agent 's primaries are:");
	for (tport_t *tport = primaries; tport != NULL; tport = tport_next(tport)) {
		const tp_name_t *name;
		char url[512];
		name = tport_name(tport);
		snprintf(url, sizeof(url), "sip:%s:%s;transport=%s;maddr=%s", name->tpn_canon, name->tpn_port, name->tpn_proto,
				 name->tpn_host);
		su_md5_strupdate(&ctx, url);
		LOGD("\t%s", url);
		bool isIpv6 = strchr(name->tpn_host, ':') != NULL;
<<<<<<< HEAD

		// The public and bind values are different
		// which is the case of transport with sip:public;maddr=bind
		// where public is the hostname or ip address publicly announced
		// and maddr the real ip we listen on.
		// Useful for a scenario where the flexisip is behind a router.
		bool isBindNotPublic = strcmp(name->tpn_canon, name->tpn_host) != 0;

		if (isIpv6 && mPublicIpV6.empty()) {
			mPublicIpV6 = ModuleToolbox::getHost(name->tpn_canon);
			if (isBindNotPublic) mRtpBindIp6 = ModuleToolbox::getHost(name->tpn_host);
		} else if (!isIpv6 && mPublicIpV4.empty()) {
			mPublicIpV4 = name->tpn_canon;
			if (isBindNotPublic) mRtpBindIp = name->tpn_host;
=======
		if (strcmp(name->tpn_canon, name->tpn_host) != 0) {
			// The public and bind values are different
			// which is the case of transport with sip:public;maddr=bind
			// where public is the hostname or ip address publicly announced
			// and maddr the real ip we listen on.
			// Useful for a scenario where the flexisip is behind a router.
			if (isIpv6 && mPublicIpV6.empty()) {
				mPublicIpV6 = ModuleToolbox::getHost(name->tpn_canon);
				mRtpBindIp6 = ModuleToolbox::getHost(name->tpn_host);
				// LOGD("\tIpv6 public ip is %s", mPublicIpV6.c_str());
			} else if (!isIpv6 && mPublicIpV4.empty()) {
				mPublicIpV4 = name->tpn_canon;
				mRtpBindIp = name->tpn_host;
				// LOGD("\tIpv4 public ip %s", mPublicIpV4.c_str());
			}
		}
		url_t **preferred = isIpv6 ? &mPreferredRouteV6 : &mPreferredRouteV4;
		if (*preferred == NULL) {
			tp_name_t tp_priv_name = *name;
			tp_priv_name.tpn_canon = tp_priv_name.tpn_host;
			*preferred = urlFromTportName(&mHome, &tp_priv_name);
			// char prefUrl[266];
			// url_e(prefUrl,sizeof(prefUrl),*preferred);
			// LOGD("\tDetected %s preferred route to %s", isIpv6 ? "ipv6":"ipv4", prefUrl);
>>>>>>> b89f5ee5
		}

		if (mNodeUri == NULL) {
<<<<<<< HEAD
			mNodeUri = ModuleToolbox::urlFromTportName(&mHome, name);
=======
			mNodeUri = urlFromTportName(&mHome, name);
>>>>>>> b89f5ee5
			string clusterDomain = GenericManager::get()->getRoot()->get<GenericStruct>("cluster")->get<ConfigString>("cluster-domain")->read();
			if (!clusterDomain.empty()) {
				tp_name_t tmp_name = *name;
				tmp_name.tpn_canon = clusterDomain.c_str();
				tmp_name.tpn_port = NULL;
				mClusterUri = urlFromTportName(&mHome, &tmp_name, true);
			}
		}
	}

	bool clusterModeEnabled = GenericManager::get()->getRoot()->get<GenericStruct>("cluster")->get<ConfigBoolean>("enabled")->read();
	mDefaultUri = (clusterModeEnabled && mClusterUri) ? mClusterUri : mNodeUri;

	if (mRtpBindIp.empty())
		mRtpBindIp = "0.0.0.0";
	if (mRtpBindIp6.empty())
		mRtpBindIp6 = "::0";

	mPublicResolvedIpV4 = computeResolvedPublicIp(mPublicIpV4, AF_INET);

	if (!mPublicIpV6.empty()){
		mPublicResolvedIpV6 = computeResolvedPublicIp(mPublicIpV6, AF_INET6);
	}else{
		/*attempt to resolve as ipv6, in case it is a hostname*/
		mPublicResolvedIpV6 = computeResolvedPublicIp(mPublicIpV4, AF_INET6);
		if (!mPublicResolvedIpV6.empty()){
			mPublicIpV6 = mPublicIpV4;
		}
	}

	// Generate the unique ID if it has not been specified in Flexisip's settings
	if (mUniqueId.empty()) {
		char digest[(SU_MD5_DIGEST_SIZE * 2) + 1];
		su_md5_hexdigest(&ctx, digest);
		su_md5_deinit(&ctx);
		digest[16] = '\0'; // keep half of the digest, should be enough
		// compute a network wide unique id
		mUniqueId = digest;
		SLOGD << "Generating the unique ID: " << mUniqueId;
	} else {
		SLOGD << "Static unique ID: " << mUniqueId;
	}

	LOGD("Agent public hostname/ip: v4:%s v6:%s", mPublicIpV4.c_str(), mPublicIpV6.c_str());
	LOGD("Agent public resolved hostname/ip: v4:%s v6:%s", mPublicResolvedIpV4.c_str(), mPublicResolvedIpV6.c_str());
	LOGD("Agent's _default_ RTP bind ip address: v4:%s v6:%s", mRtpBindIp.c_str(), mRtpBindIp6.c_str());

	startLogWriter();
}

Agent::Agent(su_root_t *root) : mBaseConfigListener(NULL), mTerminating(false) {
	mHttpEngine = nth_engine_create(root, NTHTAG_ERROR_MSG(0), TAG_END());
	GenericStruct *cr = GenericManager::get()->getRoot();

	EtcHostsResolver::get();

	mModules.push_back(ModuleFactory::get()->createModuleInstance(this, "DoSProtection"));
	mModules.push_back(ModuleFactory::get()->createModuleInstance(this, "SanityChecker"));
	mModules.push_back(ModuleFactory::get()->createModuleInstance(this, "GarbageIn"));
	mModules.push_back(ModuleFactory::get()->createModuleInstance(this, "NatHelper"));
	mModules.push_back(ModuleFactory::get()->createModuleInstance(this, "Authentication"));
#ifdef HAVE_DATEHANDLER
	mModules.push_back(ModuleFactory::get()->createModuleInstance(this, "DateHandler"));
#endif
	mModules.push_back(ModuleFactory::get()->createModuleInstance(this, "Redirect"));
	mModules.push_back(ModuleFactory::get()->createModuleInstance(this, "GatewayAdapter"));

	mModules.push_back(ModuleFactory::get()->createModuleInstance(this, "Presence"));

	mModules.push_back(ModuleFactory::get()->createModuleInstance(this, "Registrar"));
	mModules.push_back(ModuleFactory::get()->createModuleInstance(this, "StatisticsCollector"));
	mModules.push_back(ModuleFactory::get()->createModuleInstance(this, "ContactRouteInserter"));
	mModules.push_back(ModuleFactory::get()->createModuleInstance(this, "Router"));
#ifdef ENABLE_PUSHNOTIFICATION
	mModules.push_back(ModuleFactory::get()->createModuleInstance(this, "PushNotification"));
#endif
	mModules.push_back(ModuleFactory::get()->createModuleInstance(this, "LoadBalancer"));
	mModules.push_back(ModuleFactory::get()->createModuleInstance(this, "MediaRelay"));
#ifdef ENABLE_TRANSCODER
	const auto &overrideMap = GenericManager::get()->getOverrideMap();
	if (overrideMap.find("notrans") == overrideMap.end()) {
		mModules.push_back(ModuleFactory::get()->createModuleInstance(this, "Transcoder"));
	}
#endif
	mModules.push_back(ModuleFactory::get()->createModuleInstance(this, "Forward"));

	mServerString = "Flexisip/" VERSION " (sofia-sip-nta/" NTA_VERSION ")";

	for (auto it = mModules.begin(); it != mModules.end(); ++it) {
		(*it)->declare(cr);
	}

	onDeclare(cr);

	struct ifaddrs *net_addrs;
	int err = getifaddrs(&net_addrs);
	if (err == 0) {
		struct ifaddrs *ifa = net_addrs;
		while (ifa != NULL) {
			if (ifa->ifa_netmask != NULL && ifa->ifa_addr != NULL) {
				LOGD("New network: %s", Network::print(ifa).c_str());
				mNetworks.push_front(Network(ifa));
			}
			ifa = ifa->ifa_next;
		}
		freeifaddrs(net_addrs);
	} else {
		LOGE("Can't find interface addresses: %s", strerror(err));
	}
	mRoot = root;
	mAgent = nta_agent_create(root, (url_string_t *)-1, &Agent::messageCallback, (nta_agent_magic_t *)this, TAG_END());
	su_home_init(&mHome);
	mPreferredRouteV4 = NULL;
	mPreferredRouteV6 = NULL;
	mDrm = new DomainRegistrationManager(this);
	setupInternalTransport();
}

Agent::~Agent() {
#if ENABLE_MDNS
	for(belle_sip_mdns_register_t *reg : mMdnsRegisterList) {
		belle_sip_mdns_unregister(reg);
	}
#endif

	mTerminating = true;
	for_each(mModules.begin(), mModules.end(), delete_functor<Module>());
	if (mDrm)
		delete mDrm;
	if (mAgent)
		nta_agent_destroy(mAgent);
	if (mHttpEngine)
		nth_engine_destroy(mHttpEngine);
	su_home_deinit(&mHome);
}

const char *Agent::getServerString() const {
	return mServerString.c_str();
}

std::string Agent::getPreferredRoute() const {
	char prefUrl[266];
	url_e(prefUrl, sizeof(prefUrl), mPreferredRouteV4);
	return string(prefUrl);
}

bool Agent::doOnConfigStateChanged(const ConfigValue &conf, ConfigState state) {
	LOGD("Configuration of agent changed for key %s to %s", conf.getName().c_str(), conf.get().c_str());

	if (conf.getName() == "aliases" && state == ConfigState::Commited) {
		mAliases = ((ConfigStringList *)(&conf))->read();
		LOGD("Global aliases updated");
		return true;
	}

	return mBaseConfigListener->onConfigStateChanged(conf, state);
}

void Agent::loadConfig(GenericManager *cm, bool startModules) {
	cm->loadStrict(); // now that each module has declared its settings, we need to reload from the config file
	if (!mBaseConfigListener) {
		mBaseConfigListener = cm->getGlobal()->getConfigListener();
	}
	cm->getRoot()->get<GenericStruct>("global")->setConfigListener(this);
	mAliases = cm->getGlobal()->get<ConfigStringList>("aliases")->read();
	LOGD("List of host aliases:");
	for (list<string>::iterator it = mAliases.begin(); it != mAliases.end(); ++it) {
		LOGD("%s", (*it).c_str());
	}

	RegistrarDb::initialize(this);

	if (startModules) {
		list<Module *>::iterator it;
		for (it = mModules.begin(); it != mModules.end(); ++it) {
			// Check in all cases, even if not enabled,
			// to allow safe dynamic activation of the module
			(*it)->checkConfig();
			(*it)->load();
		}
		if (mDrm) mDrm->load(mPassphrase);
		mPassphrase = "";
	}
}

void Agent::unloadConfig() {
	list<Module *>::iterator it;
	for (it = mModules.begin(); it != mModules.end(); ++it) {
		(*it)->unload();
	}
}

std::string Agent::computeResolvedPublicIp(const std::string &host, int family) const {
	int err;
	struct addrinfo hints;
	string dest;
	memset(&hints, 0, sizeof(hints));
	hints.ai_family = family;
	struct addrinfo *result;

	dest.clear();
	if (host.empty())
		return dest;
	dest = (host[0] == '[') ? host.substr(1, host.size() - 2) : host;

	err = getaddrinfo(dest.c_str(), NULL, &hints, &result);
	if (err == 0) {
		char ip[NI_MAXHOST];
		err = getnameinfo(result->ai_addr, result->ai_addrlen, ip, sizeof(ip), NULL, 0, NI_NUMERICHOST);
		freeaddrinfo(result);
		if (err == 0) {
			return ip;
		} else {
			LOGE("getnameinfo error: %s for host [%s]", gai_strerror(err), host.c_str());
		}
	} else {
		LOGE("getaddrinfo error: %s for host [%s]", gai_strerror(err), host.c_str());
	}
	return dest;
}

std::pair<std::string, std::string> Agent::getPreferredIp(const std::string &destination) const {
	int err;
	struct addrinfo hints;
	string dest = (destination[0] == '[') ? destination.substr(1, destination.size() - 2) : destination;
	memset(&hints, 0, sizeof(hints));
	hints.ai_family = AF_UNSPEC;
	hints.ai_flags = AI_NUMERICHOST;

	struct addrinfo *result;
	err = getaddrinfo(dest.c_str(), NULL, &hints, &result);
	if (err == 0) {
		for (auto it = mNetworks.begin(); it != mNetworks.end(); ++it) {
			if (it->isInNetwork(result->ai_addr)) {
				freeaddrinfo(result);
				return make_pair(it->getIP(), it->getIP());
			}
		}
		freeaddrinfo(result);
	} else {
		LOGE("getPreferredIp() getaddrinfo() error while resolving '%s': %s", dest.c_str(), gai_strerror(err));
	}
	return strchr(dest.c_str(), ':') == NULL ? make_pair(getResolvedPublicIp(), getRtpBindIp())
											 : make_pair(getResolvedPublicIp(true), getRtpBindIp(true));
}

Agent::Network::Network(const Network &net) : mIP(net.mIP) {
	memcpy(&mPrefix, &net.mPrefix, sizeof(mPrefix));
	memcpy(&mMask, &net.mMask, sizeof(mMask));
}

Agent::Network::Network(const struct ifaddrs *ifaddr) {
	int err = 0;
	char ipAddress[IPADDR_SIZE];
	memset(&mPrefix, 0, sizeof(mPrefix));
	memset(&mMask, 0, sizeof(mMask));
	if (ifaddr->ifa_addr->sa_family == AF_INET) {
		typedef struct sockaddr_in sockt;
		sockt *if_addr = (sockt *)ifaddr->ifa_addr;
		sockt *if_mask = (sockt *)ifaddr->ifa_netmask;
		sockt *prefix = (sockt *)&mPrefix;
		sockt *mask = (sockt *)&mMask;

		mPrefix.ss_family = AF_INET;
		prefix->sin_addr.s_addr = if_addr->sin_addr.s_addr & if_mask->sin_addr.s_addr;
		mask->sin_addr.s_addr = if_mask->sin_addr.s_addr; // 1 chunk of 32 bits
		err = getnameinfo(ifaddr->ifa_addr, sizeof(sockt), ipAddress, IPADDR_SIZE, NULL, 0, NI_NUMERICHOST);
	} else if (ifaddr->ifa_addr->sa_family == AF_INET6) {
		typedef struct sockaddr_in6 sockt;
		sockt *if_addr = (sockt *)ifaddr->ifa_addr;
		sockt *if_mask = (sockt *)ifaddr->ifa_netmask;
		sockt *prefix = (sockt *)&mPrefix;
		sockt *mask = (sockt *)&mMask;

		mPrefix.ss_family = AF_INET6;
		for (int i = 0; i < 8; ++i) { // 8 chunks of 8 bits
			prefix->sin6_addr.s6_addr[i] = if_addr->sin6_addr.s6_addr[i] & if_mask->sin6_addr.s6_addr[i];
			mask->sin6_addr.s6_addr[i] = if_mask->sin6_addr.s6_addr[i];
		}
		err = getnameinfo(ifaddr->ifa_addr, sizeof(sockt), ipAddress, IPADDR_SIZE, NULL, 0, NI_NUMERICHOST);
	}
	if (err == 0) {
		mIP = string(ipAddress);
	} else {
		LOGE("getnameinfo error: %s", strerror(errno));
	}
}

const string Agent::Network::getIP() const {
	return mIP;
}

bool Agent::Network::isInNetwork(const struct sockaddr *addr) const {
	if (addr->sa_family != mPrefix.ss_family) {
		return false;
	}

	if (addr->sa_family == AF_INET) {
		typedef struct sockaddr_in sockt;
		sockt *prefix = (sockt *)&mPrefix;
		sockt *mask = (sockt *)&mMask;
		sockt *if_addr = (sockt *)addr;

		uint32_t test = if_addr->sin_addr.s_addr & mask->sin_addr.s_addr;
		return test == prefix->sin_addr.s_addr;
	} else if (addr->sa_family == AF_INET6) {
		typedef struct sockaddr_in6 sockt;
		sockt *prefix = (sockt *)&mPrefix;
		sockt *mask = (sockt *)&mMask;
		sockt *if_addr = (sockt *)addr;

		for (int i = 0; i < 8; ++i) {
			uint8_t test = if_addr->sin6_addr.s6_addr[i] & mask->sin6_addr.s6_addr[i];
			if (test != prefix->sin6_addr.s6_addr[i])
				return false;
		}
		return true;
	} else {
		LOGF("Network::isInNetwork: cannot happen");
	}
}

string Agent::Network::print(const struct ifaddrs *ifaddr) {
	stringstream ss;
	int err;
	unsigned int size =
		(ifaddr->ifa_addr->sa_family == AF_INET) ? sizeof(struct sockaddr_in) : sizeof(struct sockaddr_in6);
	char result[IPADDR_SIZE];
	ss << "Name: " << ifaddr->ifa_name;

	err = getnameinfo(ifaddr->ifa_addr, size, result, IPADDR_SIZE, NULL, 0, NI_NUMERICHOST);
	if (err != 0) {
		ss << "\tAddress: "
		   << "(Error)";
	} else {
		ss << "\tAddress: " << result;
	}
	err = getnameinfo(ifaddr->ifa_netmask, size, result, IPADDR_SIZE, NULL, 0, NI_NUMERICHOST);
	if (err != 0) {
		ss << "\tMask: "
		   << "(Error)";
	} else {
		ss << "\tMask: " << result;
	}

	return ss.str();
}

int Agent::countUsInVia(sip_via_t *via) const {
	int count = 0;
	for (sip_via_t *v = via; v != NULL; v = v->v_next) {
		if (isUs(v->v_host, v->v_port, true))
			++count;
	}

	return count;
}

bool Agent::isUs(const char *host, const char *port, bool check_aliases) const {
	char *tmp = NULL;
	size_t end;
	tport_t *tport = tport_primaries(nta_agent_tports(mAgent));

	// skip possibly trailing '.' at the end of host
	if (host[end = (strlen(host) - 1)] == '.') {
		tmp = (char *)alloca(end + 1);
		memcpy(tmp, host, end);
		tmp[end] = '\0';
		host = tmp;
	}
	const char *matched_port = port;

	if (check_aliases) {
		/*the checking of aliases ignores the port number, since a domain name in a Route header might resolve to
		 * multiple ports
			* thanks to SRV records*/
		list<string>::const_iterator it;
		for (it = mAliases.begin(); it != mAliases.end(); ++it) {
			if (ModuleToolbox::urlHostMatch(host, (*it).c_str()))
				return true;
		}
	}

	for (; tport != NULL; tport = tport_next(tport)) {
		const tp_name_t *tn = tport_name(tport);
		if (port == NULL) {
			if (strcasecmp(tn->tpn_proto, "tls") == 0)
				matched_port = "5061";
			else
				matched_port = "5060";
		}
		if (strcmp(matched_port, tn->tpn_port) == 0) {
			if (ModuleToolbox::urlHostMatch(host, tn->tpn_canon) || ModuleToolbox::urlHostMatch(host, tn->tpn_host))
				return true;
		}
	}
	return false;
}

sip_via_t *Agent::getNextVia(sip_t *response) {
	sip_via_t *via;
	for (via = response->sip_via; via != NULL; via = via->v_next) {
		if (!isUs(via->v_host, via->v_port, false))
			return via;
	}
	return NULL;
}

/**
 * Takes care of an eventual maddr parameter.
 */
bool Agent::isUs(const url_t *url, bool check_aliases) const {
	char maddr[50];
	if (mDrm && mDrm->isUs(url))
		return true;
	if (url_param(url->url_params, "maddr", maddr, sizeof(maddr))) {
		return isUs(maddr, url->url_port, check_aliases);
	} else {
		return isUs(url->url_host, url->url_port, check_aliases);
	}
}

void Agent::logEvent(const shared_ptr<SipEvent> &ev) {
	if (mLogWriter) {
		shared_ptr<EventLog> evlog;
		if ((evlog = ev->getEventLog<EventLog>())) {
			if (evlog->isCompleted())
				mLogWriter->write(evlog);
		}
	}
}

struct ModuleHasName {
	ModuleHasName(const string &ref) : match(ref) {
	}
	bool operator()(Module *module) {
		return module->getModuleName() == match;
	}
	const string &match;
};
Module *Agent::findModule(const string &modname) const {
	auto it = find_if(mModules.begin(), mModules.end(), ModuleHasName(modname));
	return (it != mModules.end()) ? *it : NULL;
}

template <typename SipEventT>
inline void Agent::doSendEvent(shared_ptr<SipEventT> ev, const list<Module *>::iterator &begin,
							   const list<Module *>::iterator &end) {
#define LOG_SCOPED_EV_THREAD(ssargs, key) LOG_SCOPED_THREAD(key, ssargs->getOrEmpty(key));

	auto ssargs = ev->getMsgSip()->getSipAttr();
	LOG_SCOPED_EV_THREAD(ssargs, "from.uri.user");
	LOG_SCOPED_EV_THREAD(ssargs, "from.uri.domain");
	LOG_SCOPED_EV_THREAD(ssargs, "to.uri.user");
	LOG_SCOPED_EV_THREAD(ssargs, "to.uri.domain");
	LOG_SCOPED_EV_THREAD(ssargs, "method_or_status");
	LOG_SCOPED_EV_THREAD(ssargs, "callid");

	for (auto it = begin; it != end; ++it) {
		ev->mCurrModule = (*it);
		(*it)->process(ev);
		if (ev->isTerminated() || ev->isSuspended())
			break;
	}
	if (!ev->isTerminated() && !ev->isSuspended()) {
		LOGA("Event not handled");
	}
}

void Agent::sendRequestEvent(shared_ptr<RequestSipEvent> ev) {
	sip_t *sip = ev->getMsgSip()->getSip();
	const sip_request_t *req = sip->sip_request;
	const url_t *from_url = sip->sip_from ? sip->sip_from->a_url : NULL;

	SLOGD << "Receiving new Request SIP message " << req->rq_method_name << " from "
		  << (from_url ? url_as_string(ev->getHome(), from_url) : "<invalid from>") << " :"
		  << "\n" << *ev->getMsgSip();
	switch (req->rq_method) {
		case sip_method_register:
			++*mCountIncomingRegister;
			break;
		case sip_method_invite:
			++*mCountIncomingInvite;
			break;
		case sip_method_ack:
			++*mCountIncomingAck;
			break;
		case sip_method_info:
			++*mCountIncomingInfo;
			break;
		case sip_method_cancel:
			++*mCountIncomingCancel;
			break;
		case sip_method_bye:
			++*mCountIncomingBye;
			break;
		case sip_method_message:
			++*mCountIncomingMessage;
			break;
		case sip_method_options:
			++*mCountIncomingOptions;
			break;
		default:
			if (strcmp(req->rq_method_name, "DECLINE") == 0) {
				++*mCountIncomingDecline;
			} else {
				++*mCountIncomingReqUnknown;
			}
			break;
	}

	doSendEvent(ev, mModules.begin(), mModules.end());
}

void Agent::sendResponseEvent(shared_ptr<ResponseSipEvent> ev) {
	if (mTerminating) {
		// Avoid throwing a bad weak pointer on GatewayAdapter destruction
		LOGI("Skipping incoming message on expired agent");
		return;
	}

	SLOGD << "Receiving new Response SIP message: " << ev->getMsgSip()->getSip()->sip_status->st_status << "\n"
		  << *ev->getMsgSip();

	sip_t *sip = ev->getMsgSip()->getSip();
	switch (sip->sip_status->st_status) {
		case 100:
			++*mCountIncoming100;
			break;
		case 101:
			++*mCountIncoming101;
			break;
		case 180:
			++*mCountIncoming180;
			break;
		case 200:
			++*mCountIncoming200;
			break;
		case 202:
			++*mCountIncoming202;
			break;
		case 401:
			++*mCountIncoming401;
			break;
		case 404:
			++*mCountIncoming404;
			break;
		case 407:
			++*mCountIncoming407;
			break;
		case 408:
			++*mCountIncoming408;
			break;
		case 486:
			++*mCountIncoming486;
			break;
		case 487:
			++*mCountIncoming487;
			break;
		case 488:
			++*mCountIncoming488;
			break;
		case 603:
			++*mCountIncoming603;
			break;
		default:
			++*mCountIncomingResUnknown;
			break;
	}

	doSendEvent(ev, mModules.begin(), mModules.end());
}

void Agent::injectRequestEvent(shared_ptr<RequestSipEvent> ev) {
	SLOGD << "Inject Request SIP message:\n" << *ev->getMsgSip();
	ev->restartProcessing();
	SLOGD << "Injecting request event after " << ev->mCurrModule->getModuleName();
	list<Module *>::iterator it;
	for (it = mModules.begin(); it != mModules.end(); ++it) {
		if (ev->mCurrModule == *it) {
			++it;
			break;
		}
	}
	doSendEvent(ev, it, mModules.end());
}

void Agent::injectResponseEvent(shared_ptr<ResponseSipEvent> ev) {
	SLOGD << "Inject Response SIP message:\n" << *ev->getMsgSip();
	list<Module *>::iterator it;
	ev->restartProcessing();
	SLOGD << "Injecting response event after " << ev->mCurrModule->getModuleName();
	for (it = mModules.begin(); it != mModules.end(); ++it) {
		if (ev->mCurrModule == *it) {
			++it;
			break;
		}
	}

	doSendEvent(ev, it, mModules.end());
}

/**
 * This is a dangerous function when called at the wrong time.
 * So we prefer an early abort with a stack trace.
 * Indeed, incoming tport is global in sofia and will be overwritten
 */
static tport_t *getIncomingTport(const msg_t *orig, Agent *ag) {
	tport_t *primaries = nta_agent_tports(ag->getSofiaAgent());
	tport_t *tport = tport_delivered_by(primaries, orig);
	if (!tport)
		LOGA("tport not found");
	return tport;
}

int Agent::onIncomingMessage(msg_t *msg, const sip_t *sip) {
	if (mTerminating) {
		// Avoid throwing a bad weak pointer on GatewayAdapter destruction
		LOGI("Skipping incoming message on expired agent");
		return -1;
	}
	// Assuming sip is derived from msg
	shared_ptr<MsgSip> ms = make_shared<MsgSip>(msg);
	if (sip->sip_request) {
		auto ev = make_shared<RequestSipEvent>(shared_from_this(), ms, getIncomingTport(msg, this));
		sendRequestEvent(ev);
	} else {
		auto ev = make_shared<ResponseSipEvent>(shared_from_this(), ms);
		sendResponseEvent(ev);
	}
	msg_destroy(msg);
	return 0;
}

url_t* Agent::urlFromTportName(su_home_t* home, const tp_name_t* name, bool avoidMAddr) {
	url_t *url = NULL;
	url_type_e ut = url_sip;

	if (strcasecmp(name->tpn_proto, "tls") == 0)
		ut = url_sips;

	url = (url_t *)su_alloc(home, sizeof(url_t));
	url_init(url, ut);

	if (strcasecmp(name->tpn_proto, "tcp") == 0)
		url_param_add(home, url, "transport=tcp");

	url->url_port = su_strdup(home, name->tpn_port);
	url->url_host = su_strdup(home, name->tpn_canon);
	if (
		ut == url_sips
		&& !avoidMAddr
		&& (strcmp(name->tpn_host, name->tpn_canon) != 0)
		&& GenericManager::get()->getGlobal()->get<ConfigBoolean>("use-maddr")->read()
	) {
		const string &resolvedIp = strchr(name->tpn_host, ':')
			? mPublicResolvedIpV6
			: mPublicResolvedIpV4;
		url_param_add(home, url, su_sprintf(home, "maddr=%s", resolvedIp.c_str()));
	}

	return url;
}

int Agent::messageCallback(nta_agent_magic_t *context, nta_agent_t *agent, msg_t *msg, sip_t *sip) {
	Agent *a = (Agent *)context;
	return a->onIncomingMessage(msg, sip);
}

void Agent::idle() {
	for_each(mModules.begin(), mModules.end(), mem_fun(&Module::idle));
	if (GenericManager::get()->mNeedRestart) {
		exit(RESTART_EXIT_CODE);
	}
}

const string &Agent::getUniqueId() const {
	return mUniqueId;
}

su_timer_t *Agent::createTimer(int milliseconds, timerCallback cb, void *data) {
	su_timer_t *timer = su_timer_create(su_root_task(mRoot), milliseconds);
	su_timer_set_for_ever(timer, (su_timer_f)cb, data);
	return timer;
}

void Agent::stopTimer(su_timer_t *t) {
	su_timer_destroy(t);
}

void Agent::send(const shared_ptr<MsgSip> &ms, url_string_t const *u, tag_type_t tag, tag_value_t value, ...) {
	ta_list ta;
	ta_start(ta, tag, value);
	msg_t *msg = msg_ref_create(ms->getMsg());
	nta_msg_tsend(mAgent, msg, u, ta_tags(ta), TAG_END());
	ta_end(ta);
}

void Agent::incrReplyStat(int status) {
	switch (status) {
		case 100:
			++*mCountReply100;
			break;
		case 101:
			++*mCountReply101;
			break;
		case 180:
			++*mCountReply180;
			break;
		case 200:
			++*mCountReply200;
			break;
		case 202:
			++*mCountReply202;
			break;
		case 401:
			++*mCountReply401;
			break;
		case 404:
			++*mCountReply404;
			break;
		case 407:
			++*mCountReply407;
			break;
		case 408:
			++*mCountReply408;
			break;
		case 486:
			++*mCountReply486;
			break;
		case 487:
			++*mCountReply487;
			break;
		case 488:
			++*mCountReply488;
			break;
		default:
			++*mCountReplyResUnknown;
			break;
	}
}
void Agent::reply(const shared_ptr<MsgSip> &ms, int status, char const *phrase, tag_type_t tag, tag_value_t value,
				  ...) {
	incrReplyStat(status);
	ta_list ta;
	ta_start(ta, tag, value);
	msg_t *msg = msg_ref_create(ms->getMsg());
	nta_msg_treply(mAgent, msg, status, phrase, ta_tags(ta));
	ta_end(ta);
}<|MERGE_RESOLUTION|>--- conflicted
+++ resolved
@@ -169,7 +169,6 @@
 	}
 }
 
-<<<<<<< HEAD
 void Agent::setupInternalTransport() {
 	//Adding internal transport to transport in "cluster", "conference" and "presence" case
 	GenericStruct *cluster = GenericManager::get()->getRoot()->get<GenericStruct>("cluster");
@@ -213,8 +212,6 @@
 	}
 }
 
-=======
->>>>>>> b89f5ee5
 bool getUriParameter(const url_t *url, const char *param, string &value){
 	return ModuleToolbox::getUriParameter(url, param, value);
 }
@@ -406,7 +403,6 @@
 		su_md5_strupdate(&ctx, url);
 		LOGD("\t%s", url);
 		bool isIpv6 = strchr(name->tpn_host, ':') != NULL;
-<<<<<<< HEAD
 
 		// The public and bind values are different
 		// which is the case of transport with sip:public;maddr=bind
@@ -421,40 +417,10 @@
 		} else if (!isIpv6 && mPublicIpV4.empty()) {
 			mPublicIpV4 = name->tpn_canon;
 			if (isBindNotPublic) mRtpBindIp = name->tpn_host;
-=======
-		if (strcmp(name->tpn_canon, name->tpn_host) != 0) {
-			// The public and bind values are different
-			// which is the case of transport with sip:public;maddr=bind
-			// where public is the hostname or ip address publicly announced
-			// and maddr the real ip we listen on.
-			// Useful for a scenario where the flexisip is behind a router.
-			if (isIpv6 && mPublicIpV6.empty()) {
-				mPublicIpV6 = ModuleToolbox::getHost(name->tpn_canon);
-				mRtpBindIp6 = ModuleToolbox::getHost(name->tpn_host);
-				// LOGD("\tIpv6 public ip is %s", mPublicIpV6.c_str());
-			} else if (!isIpv6 && mPublicIpV4.empty()) {
-				mPublicIpV4 = name->tpn_canon;
-				mRtpBindIp = name->tpn_host;
-				// LOGD("\tIpv4 public ip %s", mPublicIpV4.c_str());
-			}
-		}
-		url_t **preferred = isIpv6 ? &mPreferredRouteV6 : &mPreferredRouteV4;
-		if (*preferred == NULL) {
-			tp_name_t tp_priv_name = *name;
-			tp_priv_name.tpn_canon = tp_priv_name.tpn_host;
-			*preferred = urlFromTportName(&mHome, &tp_priv_name);
-			// char prefUrl[266];
-			// url_e(prefUrl,sizeof(prefUrl),*preferred);
-			// LOGD("\tDetected %s preferred route to %s", isIpv6 ? "ipv6":"ipv4", prefUrl);
->>>>>>> b89f5ee5
 		}
 
 		if (mNodeUri == NULL) {
-<<<<<<< HEAD
-			mNodeUri = ModuleToolbox::urlFromTportName(&mHome, name);
-=======
 			mNodeUri = urlFromTportName(&mHome, name);
->>>>>>> b89f5ee5
 			string clusterDomain = GenericManager::get()->getRoot()->get<GenericStruct>("cluster")->get<ConfigString>("cluster-domain")->read();
 			if (!clusterDomain.empty()) {
 				tp_name_t tmp_name = *name;
