--- conflicted
+++ resolved
@@ -29,11 +29,7 @@
 	~ModuleGarbageIn() {
 	}
 
-<<<<<<< HEAD
-	virtual void onRequest(shared_ptr<RequestSipEvent> &ev){
-=======
 	virtual void onRequest(shared_ptr<RequestSipEvent> &ev) {
->>>>>>> 0ff1dcaa
 		const sip_t *sip = ev->getMsgSip()->getSip();
 		if (sip->sip_request->rq_method == sip_method_options) {
 			ev->reply(200, NULL, TAG_END());
@@ -44,11 +40,7 @@
 		ev->terminateProcessing();
 	}
 
-<<<<<<< HEAD
-	virtual void onResponse(shared_ptr<ResponseSipEvent> &ev){
-=======
 	virtual void onResponse(shared_ptr<ResponseSipEvent> &ev) {
->>>>>>> 0ff1dcaa
 		SLOGD << "Garbage: processing terminated";
 		ev->terminateProcessing();
 	}
