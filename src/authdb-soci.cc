--- conflicted
+++ resolved
@@ -163,11 +163,17 @@
 			SLOGD << "[SOCI] Pool acquired in " << DURATION_MS(start, stop) << "ms";
 			start = stop;
 
-<<<<<<< HEAD
 			vector<string> passwords(10);
 			vector<string> algos(10);
 
-			*sql << get_password_request, into(passwords), into(algos), use(id, "id"), use(domain, "domain");
+			// WARNING: it is necessary to create a temporary string here because use() function creates
+			// and returns an object that stores a reference on it. So, it must absolutely be destroyed
+			// at the end of this function.
+			string unescapedIdStr;
+			unescapedIdStr.resize(id.size());
+			url_unescape(&unescapedIdStr[0], id.c_str());
+
+			*sql << get_password_request, into(passwords), into(algos), use(unescapedIdStr, "id"), use(domain, "domain"), use(authid, "authid");
 
 			for (vector<string>::size_type i = 0; i < passwords.size(); ++i) {
 				passwd_algo_t pass;
@@ -192,17 +198,6 @@
 			
 			if(listener_ref) listener_ref->finishVerifyAlgos(passwd);
 			
-=======
-			// WARNING: it is necessary to create a temporary string here because use() function creates
-			// and returns an object that stores a reference on it. So, it must absolutely be destroyed
-			// at the end of this function.
-			string unescapedIdStr;
-			unescapedIdStr.resize(id.size());
-			url_unescape(&unescapedIdStr[0], id.c_str());
-
-			*sql << get_password_request, into(passwd.pass), use(unescapedIdStr, "id"), use(domain, "domain"), use(authid, "authid");
-			passwd.passmd5 = passwd.pass; // TODO
->>>>>>> ca787744
 			stop = steady_clock::now();
 			SLOGD << "[SOCI] Got pass for " << id << " in " << DURATION_MS(start, stop) << "ms";
 			cachePassword(createPasswordKey(id, authid), domain, passwd, mCacheExpire);
