/*
 Flexisip, a flexible SIP proxy server with media capabilities.
 Copyright (C) 2010  Belledonne Communications SARL.

 This program is free software: you can redistribute it and/or modify
 it under the terms of the GNU Affero General Public License as
 published by the Free Software Foundation, either version 3 of the
 License, or (at your option) any later version.

 This program is distributed in the hope that it will be useful,
 but WITHOUT ANY WARRANTY; without even the implied warranty of
 MERCHANTABILITY or FITNESS FOR A PARTICULAR PURPOSE.  See the
 GNU Affero General Public License for more details.

 You should have received a copy of the GNU Affero General Public License
 along with this program.  If not, see <http://www.gnu.org/licenses/>.
 */

#include "agent.hh"
#include "transaction.hh"
#include "etchosts.hh"
#include <sstream>
#include <sofia-sip/sip_status.h>

static char const *compute_branch(nta_agent_t *sa, msg_t *msg, sip_t const *sip, char const *string_server);

class ForwardModule: public Module, ModuleToolbox {
public:
	ForwardModule(Agent *ag);
	virtual void onDeclare(ConfigStruct * module_config);
	virtual void onLoad(Agent *agent, const ConfigStruct *root);
	virtual void onRequest(std::shared_ptr<SipEvent> &ev);
	virtual void onResponse(std::shared_ptr<SipEvent> &ev);
	~ForwardModule();
private:
	url_t* overrideDest(std::shared_ptr<SipEvent> &ev, url_t* dest);
	void checkRecordRoutes(std::shared_ptr<SipEvent> &ev, url_t *dest);
	bool isLooping(std::shared_ptr<SipEvent> &ev, const char * branch);
	unsigned int countVia(std::shared_ptr<SipEvent> &ev);
	su_home_t mHome;
	sip_route_t *mOutRoute;
	bool mRewriteReqUri;
	std::string mPreferredRoute;
	static ModuleInfo<ForwardModule> sInfo;
};

ModuleInfo<ForwardModule> ForwardModule::sInfo("Forward", "This module executes the basic routing task of SIP requests and pass them to the transport layer. "
		"It must always be enabled.");

ForwardModule::ForwardModule(Agent *ag) :
		Module(ag) {
	su_home_init(&mHome);
	mOutRoute = NULL;
}

ForwardModule::~ForwardModule() {
	su_home_deinit(&mHome);
}

void ForwardModule::onDeclare(ConfigStruct * module_config) {
	ConfigItemDescriptor items[] = { { String, "route", "A sip uri where to send all requests", "" }, { Boolean, "rewrite-req-uri", "Rewrite request-uri's host and port according to above route", "false" }, config_item_end };
	module_config->addChildrenValues(items);
}

void ForwardModule::onLoad(Agent *agent, const ConfigStruct *module_config) {
	std::string route = module_config->get<ConfigString>("route")->read();
	mRewriteReqUri = module_config->get<ConfigBoolean>("rewrite-req-uri")->read();
	if (route.size() > 0) {
		mOutRoute = sip_route_make(&mHome, route.c_str());
		if (mOutRoute == NULL || mOutRoute->r_url->url_host == NULL) {
			LOGF("Bad route parameter '%s' in configuration of Forward module", route.c_str());
		}
	}
	std::stringstream ss;
	ss << agent->getPublicIp() << ":" << agent->getPort();
	mPreferredRoute = ss.str();
}

url_t* ForwardModule::overrideDest(std::shared_ptr<SipEvent> &ev, url_t *dest) {
	if (mOutRoute) {
		dest = mOutRoute->r_url;
		if (mRewriteReqUri) {
			ev->getSip()->sip_request->rq_url->url_host = mOutRoute->r_url->url_host;
			ev->getSip()->sip_request->rq_url->url_port = mOutRoute->r_url->url_port;
		}
	}
	return dest;
}

/* the goal of this method is to check whether we added ourself to the record route, and handle a possible
 transport change by adding a new record-route with transport updated.
 Typically, if we transfer an INVITE from TCP to UDP, we should find two consecutive record-route, first one with UDP, and second one with TCP
 so that further request from both sides are sent to the appropriate transport of flexisip, and also we don't ask to a UDP only equipment to route to TCP.
 */
void ForwardModule::checkRecordRoutes(std::shared_ptr<SipEvent> &ev, url_t *dest) {
	sip_record_route_t *rr = ev->getSip()->sip_record_route;
	char last_transport[16] = { 0 };
	char next_transport[16] = { 0 };

	if (rr) {
		if (getAgent()->isUs(rr->r_url, false)) {
			if (!url_param(rr->r_url->url_params, "transport", last_transport, sizeof(last_transport))) {
				strncpy(last_transport, "UDP", sizeof(last_transport));
			}
			if (!url_param(dest->url_params, "transport", next_transport, sizeof(next_transport))) {
				strncpy(next_transport, "UDP", sizeof(next_transport));
			}
			if (strcasecmp(next_transport, last_transport) != 0) {
				addRecordRoute(ev->getHome(), getAgent(), ev->getMsg(), ev->getSip(), next_transport);
			}
		}
	}
}

void ForwardModule::onRequest(std::shared_ptr<SipEvent> &ev) {
	size_t msg_size;
	char *buf;
	url_t* dest = NULL;
	sip_t *sip = ev->getSip();
	msg_t *msg = ev->getMsg();

	// Check max forwards
	if (sip->sip_max_forwards != NULL && sip->sip_max_forwards->mf_count <= countVia(ev)) {
		LOGD("Too Many Hops");
		nta_msg_treply(getSofiaAgent(), msg, SIP_483_TOO_MANY_HOPS, SIPTAG_SERVER_STR(getAgent()->getServerString()), TAG_END());
		ev->terminateProcessing();
		return;
	}

	switch (sip->sip_request->rq_method) {
	case sip_method_invite:
		LOGD("This is an invite");
		break;
	case sip_method_register:
		LOGD("This is a register");

	case sip_method_ack:
	default:
		break;
	}
	dest = sip->sip_request->rq_url;
	// removes top route headers if they matches us
	while (sip->sip_route != NULL && getAgent()->isUs(sip->sip_route->r_url)) {
		sip_route_remove(msg, sip);
	}
	if (sip->sip_route != NULL) {
		/*forward to this route*/
		dest = sip->sip_route->r_url;
	}

	/* workaround bad sip uris with two @ that results in host part being "something@somewhere" */
	if (strchr(dest->url_host, '@') != 0) {
		nta_msg_treply(getSofiaAgent(), msg, SIP_400_BAD_REQUEST, SIPTAG_SERVER_STR(getAgent()->getServerString()), TAG_END());
		ev->terminateProcessing();
		return;
	}

	dest = overrideDest(ev, dest);

	std::string ip;
	if (EtcHostsResolver::get()->resolve(dest->url_host, &ip)) {
		LOGD("Found %s in /etc/hosts", dest->url_host);
		/* duplication dest because we don't want to modify the message with our name resolution result*/
		dest = url_hdup(ev->getHome(), dest);
		dest->url_host = ip.c_str();
	}

	// Compute branch, output branch=XXXXX
	char const * branchStr = compute_branch(getSofiaAgent(), msg, sip, mPreferredRoute.c_str());


	// Check looping
	if (isLooping(ev, branchStr +7)) {
		nta_msg_treply(getSofiaAgent(), msg, SIP_482_LOOP_DETECTED, SIPTAG_SERVER_STR(getAgent()->getServerString()), TAG_END());
	} else if (getAgent()->isUs(dest->url_host, dest->url_port, false)) {
		buf = msg_as_string(ev->getHome(), msg, NULL, 0, &msg_size);
		LOGD("Skipping forwarding of request to us %s:\n%s", url_as_string(ev->getHome(), dest), buf);
	} else {
		checkRecordRoutes(ev, dest);
		StatefulSipEvent *sse = dynamic_cast<StatefulSipEvent *>(ev.get());
		buf = msg_as_string(ev->getHome(), msg, NULL, 0, &msg_size);
		LOGD("About to forward%s request to %s:\n%s", sse?" stateful":"", url_as_string(ev->getHome(), dest), buf);
		if (sse != NULL) {
			sse->getTransaction()->send(sse);
		} else {
			nta_msg_tsend(getSofiaAgent(), msg, (url_string_t*) dest, NTATAG_BRANCH_KEY(branchStr), TAG_END());
		}
	}

	ev->terminateProcessing();
}

unsigned int ForwardModule::countVia(std::shared_ptr<SipEvent> &ev) {
	uint32_t via_count = 0;
	for (sip_via_t *via = ev->getSip()->sip_via; via != NULL; via = via->v_next)
		++via_count;
	return via_count;
}

bool ForwardModule::isLooping(std::shared_ptr<SipEvent> &ev, const char * branch) {
<<<<<<< HEAD
	for (sip_via_t *via = ev->getSip()->sip_via; via != NULL; via = via->v_next) {
		if (via->v_branch != NULL && strcmp(via->v_branch, branch + 7) == 0) {
=======
	for (sip_via_t *via = ev->mSip->sip_via; via != NULL; via = via->v_next) {
		if (via->v_branch != NULL && strcmp(via->v_branch, branch) == 0) {
			LOGD("Loop detected: %s", via->v_branch);
>>>>>>> 5606ba0c
			return true;
		}
	}

	return false;
}

void ForwardModule::onResponse(std::shared_ptr<SipEvent> &ev) {
	char *buf;
	url_t* dest = NULL;
	//sip_t *sip=ev->mSip;
	msg_t *msg = ev->getMsg();
	size_t msg_size;

	StatefulSipEvent *sse = dynamic_cast<StatefulSipEvent *>(ev.get());
	if (sse != NULL) {
		buf = msg_as_string(ev->getHome(), msg, NULL, 0, &msg_size);
		LOGD("About to forward statefull response to %s:\n%s", url_as_string(ev->getHome(), dest), buf);
		sse->getTransaction()->send(sse);
		ev->terminateProcessing();
	} else {
		buf = msg_as_string(ev->getHome(), ev->getMsg(), NULL, 0, &msg_size);
		LOGD("About to forward response:\n%s", buf);

		nta_msg_tsend(getSofiaAgent(), ev->getMsg(), (url_string_t*) NULL, TAG_END());
		ev->terminateProcessing();
	}
}

#include <sofia-sip/su_md5.h>
static char const *compute_branch(nta_agent_t *sa, msg_t *msg, sip_t const *sip, char const *string_server) {
	su_md5_t md5[1];
	uint8_t digest[SU_MD5_DIGEST_SIZE];
	char branch[(SU_MD5_DIGEST_SIZE * 8 + 4) / 5 + 1];
	sip_route_t const *r;

	su_md5_init(md5);

	su_md5_str0update(md5, string_server);
	//su_md5_str0update(md5, port);

	url_update(md5, sip->sip_request->rq_url);
	if (sip->sip_call_id) {
		su_md5_str0update(md5, sip->sip_call_id->i_id);
	}
	if (sip->sip_from) {
		url_update(md5, sip->sip_from->a_url);
		su_md5_stri0update(md5, sip->sip_from->a_tag);
	}
	if (sip->sip_to) {
		url_update(md5, sip->sip_to->a_url);
		/* XXX - some broken implementations include To tag in CANCEL */
		/* su_md5_str0update(md5, sip->sip_to->a_tag); */
	}
	if (sip->sip_cseq) {
		uint32_t cseq = htonl(sip->sip_cseq->cs_seq);
		su_md5_update(md5, &cseq, sizeof(cseq));
	}

	for (r = sip->sip_route; r; r = r->r_next)
		url_update(md5, r->r_url);

	su_md5_digest(md5, digest);

	msg_random_token(branch, sizeof(branch) - 1, digest, sizeof(digest));

	return su_sprintf(msg_home(msg), "branch=z9hG4bK.%s", branch);
}
<|MERGE_RESOLUTION|>--- conflicted
+++ resolved
@@ -198,14 +198,9 @@
 }
 
 bool ForwardModule::isLooping(std::shared_ptr<SipEvent> &ev, const char * branch) {
-<<<<<<< HEAD
 	for (sip_via_t *via = ev->getSip()->sip_via; via != NULL; via = via->v_next) {
-		if (via->v_branch != NULL && strcmp(via->v_branch, branch + 7) == 0) {
-=======
-	for (sip_via_t *via = ev->mSip->sip_via; via != NULL; via = via->v_next) {
 		if (via->v_branch != NULL && strcmp(via->v_branch, branch) == 0) {
 			LOGD("Loop detected: %s", via->v_branch);
->>>>>>> 5606ba0c
 			return true;
 		}
 	}
