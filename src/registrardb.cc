--- conflicted
+++ resolved
@@ -287,11 +287,7 @@
 }
 
 void Record::insertOrUpdateBinding(const shared_ptr<ExtendedContact> &ec, const std::shared_ptr<ContactUpdateListener> &listener) {
-<<<<<<< HEAD
-	time_t now = getCurrentTime();
-=======
 	time_t now = ec->mUpdatedTime;
->>>>>>> f6700ca8
 
 	SLOGD << "Trying to insert new contact " << *ec;
 
@@ -334,19 +330,11 @@
 	}
 	mContacts.push_back(ec);
 }
-<<<<<<< HEAD
 
 static bool compare_contact_using_last_update (shared_ptr<ExtendedContact> first, shared_ptr<ExtendedContact> second) {
 	return first->mUpdatedTime < second->mUpdatedTime;
 }
 
-=======
-
-static bool compare_contact_using_last_update (shared_ptr<ExtendedContact> first, shared_ptr<ExtendedContact> second) {
-	return first->mUpdatedTime < second->mUpdatedTime;
-}
-
->>>>>>> f6700ca8
 void Record::applyMaxAor() {
 	// If contact doesn't exist and there is space left
 	if (mContacts.size() > (unsigned int)sMaxContacts) {
