/*
	Flexisip, a flexible SIP proxy server with media capabilities.
	Copyright (C) 2010-2015  Belledonne Communications SARL, All rights reserved.

	This program is free software: you can redistribute it and/or modify
	it under the terms of the GNU Affero General Public License as
	published by the Free Software Foundation, either version 3 of the
	License, or (at your option) any later version.

	This program is distributed in the hope that it will be useful,
	but WITHOUT ANY WARRANTY; without even the implied warranty of
	MERCHANTABILITY or FITNESS FOR A PARTICULAR PURPOSE.  See the
	GNU Affero General Public License for more details.

	You should have received a copy of the GNU Affero General Public License
	along with this program.  If not, see <http://www.gnu.org/licenses/>.
*/

#include "module-registrar.hh"
#include "log/logmanager.hh"

#include <fstream>
#include <sstream>
#include <ostream>
#include <string>
#include <csignal>
#include <functional>
#include <algorithm>

using namespace std;

static ModuleRegistrar *sRegistrarInstanceForSigAction = NULL;

template <typename SipEventT>
static void addEventLogRecordFound(shared_ptr<SipEventT> ev, const sip_contact_t *contacts) {
	const shared_ptr<MsgSip> &ms = ev->getMsgSip();
	string id(contacts ? Record::extractUniqueId(contacts) : "");
	auto evlog = make_shared<RegistrationLog>(ms->getSip(), contacts);

	evlog->setStatusCode(200, "Ok");
	evlog->setCompleted();
	ev->setEventLog(evlog);
}

static void _onContactUpdated(ModuleRegistrar *module, tport_t *new_tport, const shared_ptr<ExtendedContact> &ec) {
	SofiaAutoHome home;
	tp_name_t name = {0, 0, 0, 0, 0, 0};
	tport_t *old_tport;

	if (module->getAgent() != NULL && ec->mPath.size() == 1) {
		if (tport_name_by_url(home.home(), &name, (url_string_t *)ec->mSipUri) == 0) {
			old_tport = tport_by_name(nta_agent_tports(module->getSofiaAgent()), &name);

			// RegId not set or different from ec
			if (tport_get_user_data(new_tport) == NULL || (uint64_t)tport_get_user_data(new_tport) != ec->mRegId) {
				tport_set_user_data(new_tport, (void*)ec->mRegId);
				SLOGD << "Adding reg id to new tport: " << hex << ec->mRegId;
			}

			// Not the same tport but had the same regid
			if (old_tport && new_tport != old_tport
					&& (tport_get_user_data(old_tport) == NULL
						|| (uint64_t)tport_get_user_data(new_tport) == (uint64_t)tport_get_user_data(old_tport))
					) {
				SLOGD << "Removing old tport for sip uri " << ExtendedContact::urlToString(ec->mSipUri);
				// 0 close incoming data, 1 close outgoing data, 2 both
				tport_shutdown(old_tport, 2);
			}
		} else
			SLOGE << "ContactUpdated: tport_name_by_url() failed for sip uri "
					<< ExtendedContact::urlToString(ec->mSipUri);
	}
}

OnRequestBindListener::OnRequestBindListener(ModuleRegistrar *module, std::shared_ptr<RequestSipEvent> ev, const sip_from_t *sipuri,
						sip_contact_t *contact, sip_path_t *path)
	: mModule(module), mEv(ev), mSipFrom(NULL), mContact(NULL), mPath(NULL) {
	ev->suspendProcessing();
	su_home_init(&mHome);
	if (contact)
		mContact = sip_contact_copy(&mHome, contact);
	if (path)
		mPath = sip_path_copy(&mHome, path);
	if (sipuri) {
		mSipFrom = sip_from_dup(&mHome, sipuri);
	}
}
OnRequestBindListener::~OnRequestBindListener() {
	su_home_deinit(&mHome);
}

void OnRequestBindListener::onContactUpdated(const std::shared_ptr<ExtendedContact> &ec) {
	_onContactUpdated(this->mModule, this->mEv->getIncomingTport().get(), ec);
}

void OnRequestBindListener::onRecordFound(Record *r) {
	const shared_ptr<MsgSip> &ms = mEv->getMsgSip();
	time_t now = getCurrentTime();
	if (r) {
		addEventLogRecordFound(mEv, mContact);
		mModule->reply(mEv, 200, "Registration successful", r->getContacts(ms->getHome(), now));

		const sip_expires_t *expires = mEv->getMsgSip()->getSip()->sip_expires;
		if (mContact && expires && expires->ex_delta > 0) {
			string uid = Record::extractUniqueId(mContact);
			string topic = mModule->routingKey(mSipFrom->a_url);
			RegistrarDb::get()->publish(topic, uid);
		}
	} else {
		LOGE("OnRequestBindListener::onRecordFound(): Record is null");
		mModule->reply(mEv, SIP_480_TEMPORARILY_UNAVAILABLE);
	}
}
void OnRequestBindListener::onError() {
	mModule->reply(mEv, SIP_500_INTERNAL_SERVER_ERROR);
}

void OnRequestBindListener::onInvalid() {
	LOGE("OnRequestBindListener::onInvalid : 400 - Replayed CSeq");
	mModule->reply(mEv, 400, "Replayed CSeq");
}

OnResponseBindListener::OnResponseBindListener(ModuleRegistrar *module, shared_ptr<ResponseSipEvent> ev, shared_ptr<OutgoingTransaction> tr,
						shared_ptr<ResponseContext> ctx)
	: mModule(module), mEv(ev), mTr(tr), mCtx(ctx) {
	ev->suspendProcessing();
}

void OnResponseBindListener::onRecordFound(Record *r) {
	const shared_ptr<MsgSip> &ms = mEv->getMsgSip();
	time_t now = getCurrentTime();
	if (r) {
		const sip_expires_t *expires = mCtx->reqSipEvent->getMsgSip()->getSip()->sip_expires;
		if (!expires || expires->ex_delta > 0) {
			string uid = Record::extractUniqueId(mCtx->mContacts);
			string topic = mModule->routingKey(mCtx->mFrom->a_url);
			RegistrarDb::get()->publish(topic, uid);
		}
		const sip_contact_t *dbContacts = r->getContacts(ms->getHome(), now);
		// Replace received contacts by our ones
		auto &reMs = mEv->getMsgSip();
		reMs->getSip()->sip_contact = sip_contact_dup(reMs->getHome(), dbContacts);
		addEventLogRecordFound(mEv, dbContacts);
		mModule->getAgent()->injectResponseEvent(mEv);
	} else {
		LOGE("OnResponseBindListener::onRecordFound(): Record is null");
		mCtx->reqSipEvent->reply(SIP_480_TEMPORARILY_UNAVAILABLE, TAG_END());
		mEv->terminateProcessing();
	}
}
void OnResponseBindListener::onError() {
	LOGE("OnResponseBindListener::onError(): 500");
	mCtx->reqSipEvent->reply(SIP_500_INTERNAL_SERVER_ERROR, TAG_END());
	mEv->terminateProcessing();
}

void OnResponseBindListener::onInvalid() {
	LOGE("OnResponseBindListener::onInvalid: 400 - Replayed CSeq");
	mCtx->reqSipEvent->reply(400, "Replayed CSeq", TAG_END());
	mEv->terminateProcessing();
}

void OnResponseBindListener::onContactUpdated(const shared_ptr<ExtendedContact> &ec) {
	_onContactUpdated(this->mModule, this->mCtx->reqSipEvent->getIncomingTport().get(), ec);
}

OnStaticBindListener::OnStaticBindListener(const url_t *from, const sip_contact_t *ct) {
	mFrom = url_as_string(mHome.home(), from);
	mContact = url_as_string(mHome.home(), ct->m_url);
}
void OnStaticBindListener::onRecordFound(Record *r) {
	LOGD("Static route added for %s: %s", mFrom.c_str(), mContact.c_str());
}
void OnStaticBindListener::onError() {
	LOGE("Can't add static route for %s", mFrom.c_str());
}
void OnStaticBindListener::onInvalid() {
	LOGE("OnStaticBindListener onInvalid");
}
void OnStaticBindListener::onContactUpdated(const shared_ptr<ExtendedContact> &ec) {
}

FakeFetchListener::FakeFetchListener() {
}

void FakeFetchListener::onRecordFound(Record *r) {
	if (r != NULL) {
		SLOGD << r;
	} else {
		LOGD("No record found");
	}
}
void FakeFetchListener::onError() {
}

void FakeFetchListener::onInvalid() {
	LOGD("FakeFetchListener: onInvalid");
}

void FakeFetchListener::onContactUpdated(const shared_ptr<ExtendedContact> &ec) {
}

shared_ptr<ResponseContext> ResponseContext::createInTransaction(shared_ptr<RequestSipEvent> ev, int globalDelta,
														const string &tag) {
	auto otr = ev->createOutgoingTransaction();
	auto context = make_shared<ResponseContext>(ev, globalDelta);
	otr->setProperty(tag, context);
	return context;
}

ResponseContext::ResponseContext(shared_ptr<RequestSipEvent> &ev, int globalDelta)
	: reqSipEvent(ev), mHome(ev->getMsgSip()->getHome()) {
	sip_t *sip = ev->getMsgSip()->getSip();
	mFrom = sip_from_dup(mHome, sip->sip_from);
	mContacts = sip_contact_dup(mHome, sip->sip_contact);
	for (sip_contact_t *it = mContacts; it; it = it->m_next) {
		int cExpire = ExtendedContact::resolveExpire(it->m_expires, globalDelta);
		it->m_expires = su_sprintf(mHome, "%d", cExpire);
	}
	mPath = sip_path_dup(mHome, sip->sip_path);
}

bool ResponseContext::match(const shared_ptr<ResponseContext> &ctx, const char *fromtag) {
	return fromtag && strcmp(ctx->mFrom->a_tag, fromtag) == 0;
}

/**
 * Delta from expires header, normalized with custom rules.
 * return -1 on error
 */
static int normalizeMainDelta(const sip_expires_t *expires, const uint min, const uint max) {
	if (!expires)
		return -1;

	uint delta = expires->ex_delta;
	if (delta < min && delta > 0) {
		return min;
	} else if (delta > max) {
		return max;
	}
	return delta;
}

// Check star rules.
// If *, it must be the only contact.
// If *, associated expire must be 0.
static bool checkStarUse(const sip_contact_t *contact, int expires) {
	bool starFound = false;
	int count = 0;
	do {
		if (starFound) {
			return false;
		}

		++count;
		if ('*' == contact->m_url[0].url_scheme[0]) {
			if (count > 1 || 0 != expires)
				return false;
			starFound = true;
		}
	} while (NULL != (contact = contact->m_next));
	return true;
}

// Check an expire is present globally or in contact.
static bool checkHaveExpire(const sip_contact_t *c, int expires) {
	if (expires >= 0)
		return true; // there exist a global expire
	while (c) {
		if (!c->m_expires || atoi(c->m_expires) < 0)
			return false;
		c = c->m_next;
	}
	return true;
}

ostream &operator<<(ostream &strm, const sip_contact_t *c) {
	char b[500];
	sip_contact_e(b, sizeof(b) - 1, (msg_header_t const *)c, 0);
	strm << b;
	return strm;
}

static void replyPopulateEventLog(shared_ptr<SipEvent> ev, const sip_t *sip, int code, const char *reason) {
	if (sip->sip_request->rq_method == sip_method_invite) {
		shared_ptr<CallLog> calllog = ev->getEventLog<CallLog>();
		if (calllog) {
			calllog->setStatusCode(code, reason);
			calllog->setCompleted();
		}
	} else if (sip->sip_request->rq_method == sip_method_message) {
		shared_ptr<MessageLog> mlog = ev->getEventLog<MessageLog>();
		if (mlog) {
			mlog->setStatusCode(code, reason);
			mlog->setCompleted();
		}
	}
}

static void staticRoutesRereadTimerfunc(su_root_magic_t *magic, su_timer_t *t, void *data) {
	ModuleRegistrar *r = (ModuleRegistrar *)data;
	r->readStaticRecords();
}

ModuleRegistrar::ModuleRegistrar(Agent *ag) : Module(ag), mStaticRecordsTimer(NULL) {
	sRegistrarInstanceForSigAction = this;
	memset(&mSigaction, 0, sizeof(mSigaction));
	mStaticRecordsVersion = 0;
}

void ModuleRegistrar::onDeclare(GenericStruct *mc) {
	ConfigItemDescriptor configs[] = {
		{StringList, "reg-domains", "List of whitespace separated domain names to be managed by the registrar."
									" It can eventually be the '*' (wildcard) in order to match any domain name.",
			"localhost"},
		{Boolean, "reg-on-response",
			"Register users based on response obtained from a back-end server. "
			"This mode is for using flexisip as a front-end server to hold client connections but register"
			"acceptance is deferred to backend server to which the REGISTER is routed.",
			"false"},
		{Integer, "max-contacts-by-aor", "Maximum number of registered contacts of an address of record.",
			"12"}, /*used by registrardb*/
		{StringList, "unique-id-parameters",
			"List of contact uri parameters that can be used to identify a user's device. "
			"The contact parameters are searched in the order of the list, the first matching parameter is used and "
			"the others ignored.",
			"+sip.instance pn-tok line"},

		{Integer, "max-expires", "Maximum expire time for a REGISTER, in seconds.", "86400"},
		{Integer, "min-expires", "Minimum expire time for a REGISTER, in seconds.", "60"},
		{Integer, "force-expires", "Set a value that will override expire times given by "
									"REGISTER requests. A null or negative value disables "
									"that feature. If it is enabled, max-expires and min-expires "
									"will not have any effect.", "-1"},

		{String, "static-records-file", "File containing the static records to add to database at startup. "
										"Format: one 'sip_uri contact_header' by line. Example:\n"
										"<sip:contact@domain> <sip:127.0.0.1:5460>,<sip:192.168.0.1:5160>",
			""},
		{Integer, "static-records-timeout",
			"Timeout in seconds after which the static records file is re-read and the contacts updated.", "600"},

		{String, "db-implementation",
			"Implementation used for storing address of records contact uris. [redis, internal]", "internal"},
		// Redis config support
		{String, "redis-server-domain", "Domain of the redis server. ", "localhost"},
		{Integer, "redis-server-port", "Port of the redis server.", "6379"},
		{String, "redis-auth-password", "Authentication password for redis. Empty to disable.", ""},
		{Integer, "redis-server-timeout", "Timeout in milliseconds of the redis connection.", "1500"},
		{String, "redis-record-serializer", "Serialize contacts with: [C, protobuf, json, msgpack]", "protobuf"},
		{Integer, "redis-slave-check-period", "When Redis is configured in master-slave, flexisip will "
												"periodically ask what are the slaves and the master."
												"This is the period with which it will query the server."
												"It will then determine whether is is connected to the master, and "
												"if not, let go of the connection and migrate to the master."
												"Note: This requires that all redis instances have the same "
												"password. Otherwise the authentication will fail.",
			"60"},
		{String, "service-route",
			"Sequence of proxies (space-separated) where requests will be redirected through (RFC3608)", ""},
		{Integer, "register-expire-randomizer-max", "Maximum percentage of the REGISTER expire to randomly remove, 0 to disable", "0"},
		config_item_end};
	mc->addChildrenValues(configs);

	mStats.mCountClear = mc->createStats("count-clear", "Number of cleared registrations.");
	mStats.mCountBind = mc->createStats("count-bind", "Number of registers.");
	mStats.mCountLocalActives = mc->createStat("count-local-registered-users", "Number of users currently registered through this server.");
}

void ModuleRegistrar::onLoad(const GenericStruct *mc) {
	mUpdateOnResponse = mc->get<ConfigBoolean>("reg-on-response")->read();
	mDomains = mc->get<ConfigStringList>("reg-domains")->read();
	for (auto it = mDomains.begin(); it != mDomains.end(); ++it) {
		LOGD("Found registrar domain: %s", (*it).c_str());
	}
	mUniqueIdParams = mc->get<ConfigStringList>("unique-id-parameters")->read();
	mServiceRoute = mc->get<ConfigString>("service-route")->read();
	// replace space-separated to comma-separated since sofia-sip is expecting this way
	std::replace(mServiceRoute.begin(), mServiceRoute.end(), ' ', ',');

	int forcedExpires = mc->get<ConfigInt>("force-expires")->read();
	if(forcedExpires <= 0) {
		mMaxExpires = mc->get<ConfigInt>("max-expires")->read();
		mMinExpires = mc->get<ConfigInt>("min-expires")->read();
	} else {
		mMaxExpires = forcedExpires;
		mMinExpires = forcedExpires;
	}

	mStaticRecordsFile = mc->get<ConfigString>("static-records-file")->read();
	mStaticRecordsTimeout = mc->get<ConfigInt>("static-records-timeout")->read();

	mExpireRandomizer = mc->get<ConfigInt>("register-expire-randomizer-max")->read();

	if (!mStaticRecordsFile.empty()) {
		readStaticRecords(); // read static records from configuration file
		mStaticRecordsTimer = mAgent->createTimer(mStaticRecordsTimeout * 1000, &staticRoutesRereadTimerfunc, this);
	}
	mAllowDomainRegistrations = GenericManager::get()
									->getRoot()
									->get<GenericStruct>("inter-domain-connections")
									->get<ConfigBoolean>("accept-domain-registrations")
									->read();
	mAssumeUniqueDomains = GenericManager::get()
								->getRoot()
								->get<GenericStruct>("inter-domain-connections")
								->get<ConfigBoolean>("assume-unique-domains")
								->read();
	mUseGlobalDomain = GenericManager::get()->getRoot()->get<GenericStruct>("module::Router")->get<ConfigBoolean>("use-global-domain")->read();
	mSigaction.sa_sigaction = ModuleRegistrar::sighandler;
	mSigaction.sa_flags = SA_SIGINFO;
	sigaction(SIGUSR1, &mSigaction, NULL);
	sigaction(SIGUSR2, &mSigaction, NULL);

	mParamsToRemove = GenericManager::get()->getRoot()->get<GenericStruct>("module::Forward")->get<ConfigStringList>("params-to-remove")->read();
}

void ModuleRegistrar::onUnload() {
	if (mStaticRecordsTimer) {
		su_timer_destroy(mStaticRecordsTimer);
	}
}

void ModuleRegistrar::idle() {
	updateLocalRegExpire();
}

void ModuleRegistrar::updateLocalRegExpire() {
	RegistrarDb::get()->mLocalRegExpire->removeExpiredBefore(getCurrentTime());
	mStats.mCountLocalActives->set(RegistrarDb::get()->mLocalRegExpire->countActives());
}

bool ModuleRegistrar::isManagedDomain(const url_t *url) {
	return ModuleToolbox::isManagedDomain(getAgent(), mDomains, url);
}

string ModuleRegistrar::routingKey(const url_t *sipUri) {
	ostringstream oss;
	if (sipUri->url_user) {
		oss << sipUri->url_user << "@";
	}
	if (mUseGlobalDomain) {
		oss << "merged";
	} else if (sipUri->url_host) {
		oss << sipUri->url_host;
	}
	return oss.str();
}

void ModuleRegistrar::reply(shared_ptr<RequestSipEvent> &ev, int code, const char *reason,
							const sip_contact_t *contacts) {
	sip_contact_t *contact = NULL;
	const shared_ptr<MsgSip> &ms = ev->getMsgSip();
	sip_t *sip = ms->getSip();
	int expire = sip->sip_expires ? sip->sip_expires->ex_delta : 0;
	string expire_str = std::to_string(expire);

	replyPopulateEventLog(ev, sip, code, reason);

	if (!mServiceRoute.empty()) {
		LOGD("Setting service route to %s", mServiceRoute.c_str());
	}

	// This ensures not all REGISTERs arrive at the same time on the flexisip
	if (sip->sip_request->rq_method == sip_method_register && code == 200 && mExpireRandomizer > 0 && expire > 0) {
			expire = (int) expire - (expire * su_randint(0, mExpireRandomizer) / 100);
			expire_str = std::to_string(expire);
			if (contacts) {
				su_home_t *home = ev->getHome();
				contact = sip_contact_dup(home, contacts);
				msg_header_replace_param(home, (msg_common_t *)contact, su_sprintf(home, "expires=%i", expire));
			}
	}

	if (!contact) contact = sip_contact_dup(ev->getHome(), contacts);

	if(sip->sip_request->rq_method == sip_method_register && code == 200
	   && contact && contact->m_url && url_has_param(contact->m_url, "gr")) {
		string gruu;
		char *buffer = new char[255];
		isize_t result = url_param(contact->m_url->url_params, "gr", buffer, 255);
		if (result > 0 && contacts) {
			su_home_t *home = ev->getHome();
			contact = sip_contact_dup(home, contacts);
			stringstream stream;
			gruu = string(buffer);
			contact->m_url->url_params = url_strip_param_string((char *)contact->m_url->url_params,"gr");
			contact->m_url->url_params = url_strip_param_string((char *)contact->m_url->url_params,"regid");
			stream << "\"" << url_as_string(home, sip->sip_from->a_url) << ";gr=" << gruu << "\"";
			msg_header_replace_param(home, (msg_common_t *) contact, su_sprintf(home, "pub-gruu=%s", stream.str().c_str()));
		}
	}
	if (contact && !mServiceRoute.empty()) {
		if (expire > 0) {
			ev->reply(code, reason, SIPTAG_CONTACT(contact), SIPTAG_SERVICE_ROUTE_STR(mServiceRoute.c_str()),
					SIPTAG_SERVER_STR(getAgent()->getServerString()), SIPTAG_EXPIRES_STR(expire_str.c_str()), TAG_END());
		} else {
			ev->reply(code, reason, SIPTAG_CONTACT(contact), SIPTAG_SERVICE_ROUTE_STR(mServiceRoute.c_str()),
				  SIPTAG_SERVER_STR(getAgent()->getServerString()), TAG_END());
		}
	} else if (contact) {
		if (expire > 0) {
			ev->reply(code, reason, SIPTAG_CONTACT(contact), SIPTAG_SERVER_STR(getAgent()->getServerString()),
					SIPTAG_EXPIRES_STR(expire_str.c_str()), TAG_END());
		} else {
			ev->reply(code, reason, SIPTAG_CONTACT(contact), SIPTAG_SERVER_STR(getAgent()->getServerString()), TAG_END());
		}
	} else if (!mServiceRoute.empty()) {
		if (expire > 0) {
			ev->reply(code, reason, SIPTAG_SERVICE_ROUTE_STR(mServiceRoute.c_str()),
					SIPTAG_SERVER_STR(getAgent()->getServerString()), SIPTAG_EXPIRES_STR(expire_str.c_str()), TAG_END());
		} else {
			ev->reply(code, reason, SIPTAG_SERVICE_ROUTE_STR(mServiceRoute.c_str()),
					SIPTAG_SERVER_STR(getAgent()->getServerString()), TAG_END());
		}
	} else {
		if (expire > 0) {
			ev->reply(code, reason, SIPTAG_SERVER_STR(getAgent()->getServerString()), SIPTAG_EXPIRES_STR(expire_str.c_str()),
					TAG_END());
		} else {
			ev->reply(code, reason, SIPTAG_SERVER_STR(getAgent()->getServerString()), TAG_END());
		}
	}
}

<<<<<<< HEAD
=======
template <typename SipEventT>
static void addEventLogRecordFound(shared_ptr<SipEventT> ev, const sip_contact_t *contacts) {
	const shared_ptr<MsgSip> &ms = ev->getMsgSip();
	string id(contacts ? Record::extractUniqueId(contacts) : "");
	auto evlog = make_shared<RegistrationLog>(ms->getSip(), contacts);

	evlog->setStatusCode(200, "Ok");
	evlog->setCompleted();
	ev->setEventLog(evlog);
}

static void _onContactUpdated(ModuleRegistrar *module, tport_t *new_tport, const shared_ptr<ExtendedContact> &ec) {
	SofiaAutoHome home;
	tp_name_t name = {0, 0, 0, 0, 0, 0};
	tport_t *old_tport;

	if (module->getAgent() != NULL && ec->mPath.size() == 1) {
		if (tport_name_by_url(home.home(), &name, (url_string_t *)ec->mSipUri) == 0) {
			old_tport = tport_by_name(nta_agent_tports(module->getSofiaAgent()), &name);

			// RegId not set or different from ec
			if (tport_get_user_data(new_tport) == NULL || (uint64_t)tport_get_user_data(new_tport) != ec->mRegId) {
				tport_set_user_data(new_tport, (void*)ec->mRegId);
				SLOGD << "Adding regid to new tport: " << hex << ec->mRegId;
			}
			// Not the same tport but had the same regid
			if (old_tport && new_tport != old_tport
					&& (tport_get_user_data(old_tport) == NULL
						|| (uint64_t)tport_get_user_data(new_tport) == (uint64_t)tport_get_user_data(old_tport))
					) {
				SLOGD << "Removing old tport for sip uri " << ExtendedContact::urlToString(ec->mSipUri);
				// 0 close incoming data, 1 close outgoing data, 2 both
				tport_shutdown(old_tport, 2);
			}
		} else {
			SLOGE << "ContactUpdated: tport_name_by_url() failed for sip uri "
					<< ExtendedContact::urlToString(ec->mSipUri);
		}
	}
}

// Listener class NEED to copy the shared pointer
class OnRequestBindListener : public ContactUpdateListener {
	ModuleRegistrar *mModule;
	shared_ptr<RequestSipEvent> mEv;
	sip_from_t *mSipFrom;
	su_home_t mHome;
	sip_contact_t *mContact;
	sip_path_t *mPath;

  public:
	OnRequestBindListener(ModuleRegistrar *module, shared_ptr<RequestSipEvent> ev, const sip_from_t *sipuri = NULL,
						  sip_contact_t *contact = NULL, sip_path_t *path = NULL)
		: mModule(module), mEv(ev), mSipFrom(NULL), mContact(NULL), mPath(NULL) {
		ev->suspendProcessing();
		su_home_init(&mHome);
		if (contact)
			mContact = sip_contact_copy(&mHome, contact);
		if (path)
			mPath = sip_path_copy(&mHome, path);
		if (sipuri) {
			mSipFrom = sip_from_dup(&mHome, sipuri);
		}
	}
	~OnRequestBindListener() {
		su_home_deinit(&mHome);
	}

	void onContactUpdated(const shared_ptr<ExtendedContact> &ec) {
		_onContactUpdated(this->mModule, this->mEv->getIncomingTport().get(), ec);
	}

	void onRecordFound(Record *r) {
		const shared_ptr<MsgSip> &ms = mEv->getMsgSip();
		time_t now = getCurrentTime();
		if (r) {
			addEventLogRecordFound(mEv, mContact);
			mModule->reply(mEv, 200, "Registration successful", r->getContacts(ms->getHome(), now));

			const sip_expires_t *expires = mEv->getMsgSip()->getSip()->sip_expires;
			if (mContact && expires && expires->ex_delta > 0) {
				string uid = Record::extractUniqueId(mContact);
				string topic = mModule->routingKey(mSipFrom->a_url);
				RegistrarDb::get()->publish(topic, uid);
			}
		} else {
			LOGE("OnRequestBindListener::onRecordFound(): Record is null");
			mModule->reply(mEv, SIP_480_TEMPORARILY_UNAVAILABLE);
		}
	}
	void onError() {
		mModule->reply(mEv, SIP_500_INTERNAL_SERVER_ERROR);
	}

	void onInvalid() {
		LOGE("OnRequestBindListener::onInvalid : 400 - Replayed CSeq");
		mModule->reply(mEv, 400, "Replayed CSeq");
	}
};

>>>>>>> d1da259a
inline static bool containsNonZeroExpire(const sip_expires_t *main, const sip_contact_t *c) {
	bool nonZeroMain = main && main->ex_delta > 0;
	while (c != NULL) {
		if (c->m_expires) {
			if (atoi(c->m_expires) > 0)
				return true;
		} else if (nonZeroMain) {
			return true;
		}
		c = c->m_next;
	}
	return false;
}

template <typename SipEventT, typename ListenerT>
void ModuleRegistrar::processUpdateRequest(shared_ptr<SipEventT> &ev, const sip_t *sip) {
	const sip_expires_t *expires = sip->sip_expires;
	const int maindelta = normalizeMainDelta(expires, mMinExpires, mMaxExpires);
	if ('*' == sip->sip_contact->m_url[0].url_scheme[0]) {
		auto listener = make_shared<ListenerT>(this, ev);
		mStats.mCountClear->incrStart();
		LOGD("Clearing bindings");
		listener->addStatCounter(mStats.mCountClear->finish);
		RegistrarDb::get()->clear(sip, listener);
		return;
	} else {
		auto listener = make_shared<ListenerT>(this, ev, sip->sip_from, sip->sip_contact);
		mStats.mCountBind->incrStart();
		LOGD("Updating binding");
		listener->addStatCounter(mStats.mCountBind->finish);
		RegistrarDb::get()->bind(sip, mAgent->getPreferredRoute().c_str(), maindelta, false, listener); //FIXME ?
		return;
	}
}

void ModuleRegistrar::onRequest(shared_ptr<RequestSipEvent> &ev) throw(FlexisipException) {
	const shared_ptr<MsgSip> &ms = ev->getMsgSip();
	sip_t *sip = ms->getSip();
	if (sip->sip_request->rq_method != sip_method_register)
		return;

	// from managed domains
	url_t *sipurl = sip->sip_from->a_url;
	if (!sipurl->url_host || !isManagedDomain(sipurl))
		return;

	// Handle fetching
	if (sip->sip_contact == NULL) {
		LOGD("No sip contact, it is a fetch only request for %s.", url_as_string(ms->getHome(), sipurl));
		auto listener = make_shared<OnRequestBindListener>(this, ev);
		RegistrarDb::get()->fetch(sipurl, listener);
		return;
	}

	// Reject malformed registrations
	const sip_expires_t *expires = sip->sip_expires;
	const int maindelta = normalizeMainDelta(expires, mMinExpires, mMaxExpires);
	if (!checkHaveExpire(sip->sip_contact, maindelta)) {
		SLOGD << "No global or local expire found in at least one contact";
		reply(ev, 400, "Invalid Request");
		return;
	}
	if (!checkStarUse(sip->sip_contact, maindelta)) {
		LOGD("The star rules are not respected.");
		reply(ev, 400, "Invalid Request");
		return;
	}

	// Use path as a contact route in all cases
	addPathHeader(getAgent(), ev, ev->getIncomingTport().get());

	// Set RegId if not set in MsgSip
	if (tport_get_user_data(ev->getIncomingTport().get()) && !sip->sip_user)
		sip->sip_user = tport_get_user_data(ev->getIncomingTport().get());

	// domain registration case, does nothing for the moment
	if (sipurl->url_user == NULL && !mAllowDomainRegistrations) {
		LOGE("Not accepting domain registration");
		SLOGUE << "Not accepting domain registration:  " << url_as_string(ms->getHome(), sipurl);
		reply(ev, 403, "Domain registration forbidden", NULL);
		return;
	}

	// Handle modifications
	if (!mUpdateOnResponse) {
		if ('*' == sip->sip_contact->m_url[0].url_scheme[0]) {
			auto listener = make_shared<OnRequestBindListener>(this, ev);
			mStats.mCountClear->incrStart();
			LOGD("Clearing bindings");
			listener->addStatCounter(mStats.mCountClear->finish);
			RegistrarDb::get()->clear(sip, listener);
			return;
		} else {
			if (sipurl->url_user == NULL && mAssumeUniqueDomains) {
				/*first clear to make sure that there is only one record*/
				RegistrarDb::get()->clear(sip, make_shared<FakeFetchListener>());
			}
			auto listener =
				make_shared<OnRequestBindListener>(this, ev, sip->sip_from, sip->sip_contact, sip->sip_path);
			mStats.mCountBind->incrStart();
			LOGD("Updating binding");
			listener->addStatCounter(mStats.mCountBind->finish);
			RegistrarDb::get()->bind(sip, maindelta, false, 0, listener);
			return;
		}
	} else {
		// Go stateful to stop retransmissions
		ev->createIncomingTransaction();
		ev->reply(SIP_100_TRYING, SIPTAG_SERVER_STR(getAgent()->getServerString()), TAG_END());

		auto context = ResponseContext::createInTransaction(ev, maindelta, getModuleName());
		// Contact route inserter should masquerade contact using domain
		SLOGD << "Contacts :" << context->mContacts;
		// Store a reference to the ResponseContext to prevent its destruction
		mRespContexes.push_back(context);

		// Cleaner contacts
		su_home_t *home = ev->getMsgSip()->getHome();
		removeParamsFromContacts(home, sip->sip_contact, mUniqueIdParams);
		removeParamsFromContacts(home, sip->sip_contact, mParamsToRemove);
		SLOGD << "Removed instance and push params: \n" << sip->sip_contact;

		if (sip->sip_path) {
			sip->sip_path = NULL;
			SLOGD << "Removed paths";
		}
		// Let the modified initial event flow (will not be forked).
	}
}

void ModuleRegistrar::onResponse(shared_ptr<ResponseSipEvent> &ev) throw(FlexisipException) {
	if (!mUpdateOnResponse)
		return;
	const shared_ptr<MsgSip> &reMs = ev->getMsgSip();
	sip_t *reSip = reMs->getSip();

	// Only handle response to registers
	if (reSip->sip_cseq->cs_method != sip_method_register)
		return;
	// Handle db update on response
	const url_t *reSipurl = reSip->sip_from->a_url;
	if (!reSipurl->url_host || !isManagedDomain(reSipurl))
		return;

	auto transaction = dynamic_pointer_cast<OutgoingTransaction>(ev->getOutgoingAgent());
	if (transaction == NULL) {
		/*not a response we want to manage*/
		return;
	}

	auto context = transaction->getProperty<ResponseContext>(getModuleName());
	if (!context) {
		LOGD("No response context found");
		return;
	}

	if (reSip->sip_status->st_status == 200) {
		// Warning: here we give the RESPONSE sip message
		const sip_expires_t *expires;
		shared_ptr<MsgSip> request = transaction->getRequestMsg();
		if (request) {
			expires = request->getSip()->sip_expires;
		} else {
			expires = reSip->sip_expires;
		}
		const int maindelta = normalizeMainDelta(expires, mMinExpires, mMaxExpires);
		auto listener = make_shared<OnResponseBindListener>(this, ev, transaction, context);

		// Rewrite contacts in received msg (avoid reworking registrardb API)
		reSip->sip_contact = context->mContacts;
		reSip->sip_path = context->mPath;

		if ('*' == reSip->sip_contact->m_url[0].url_scheme[0]) {
			mStats.mCountClear->incrStart();
			LOGD("Clearing bindings");
			listener->addStatCounter(mStats.mCountClear->finish);
			RegistrarDb::get()->clear(reSip, listener);
		} else {
			mStats.mCountBind->incrStart();
			LOGD("Updating binding");
			listener->addStatCounter(mStats.mCountBind->finish);
			RegistrarDb::get()->bind(reSip, maindelta, false, 0, listener);
		}
	}
	if (reSip->sip_status->st_status >= 200) {
		/*for all final responses, drop the context anyway*/
		mRespContexes.remove(context);
	}
}

void ModuleRegistrar::readStaticRecords() {
	if (mStaticRecordsFile.empty())
		return;
	LOGD("Reading static records file");

	su_home_t home;

	stringstream ss;
	ss.exceptions(ifstream::failbit | ifstream::badbit);

	string line;
	string from;
	string contact_header;

	ifstream file;
	file.open(mStaticRecordsFile);
	if (file.is_open()) {
		su_home_init(&home);
		sip_path_t *path = sip_path_format(&home, "%s", getAgent()->getPreferredRoute().c_str());
		mStaticRecordsVersion++;
		while (file.good() && !file.eof()) {
			getline(file, line);
			size_t i;
			bool is_a_comment = false;
			for (i = 0; i < line.size(); ++i) {
				// skip spaces or comments
				if (isblank(line[i]))
					continue;
				if (line[i] == '#')
					is_a_comment = true;
				else
					break;
			}
			if (is_a_comment)
				continue;
			if (i == line.size())
				continue; // blank line
			size_t cttpos = line.find_first_of(' ', i);
			if (cttpos != string::npos && cttpos < line.size()) {
				// Read uri
				from = line.substr(0, cttpos);

				// Read contacts
				contact_header = line.substr(cttpos + 1, line.length() - cttpos + 1);

				// Create
				sip_contact_t *url = sip_contact_make(&home, from.c_str());
				sip_contact_t *contact = sip_contact_make(&home, contact_header.c_str());
				int expire = mStaticRecordsTimeout + 5; // 5s to avoid race conditions

				if (!url || !contact) {
					LOGF("Static records line %s doesn't respect the expected format: <identity> <identity>,<identity>", line.c_str());
					continue;
				}

				while (contact != NULL) {
					sip_contact_t single = *contact;
					single.m_next = NULL;
					auto listener = make_shared<OnStaticBindListener>(url->m_url, &single);
					bool alias = isManagedDomain(contact->m_url);
					const char *fakeCallId = su_sprintf(&home, "static-record-v%x", su_random());

					RegistrarDb::get()->bind(url->m_url, &single, fakeCallId, 0, path, NULL, NULL,
						single.m_url->url_user == NULL, expire, alias, mStaticRecordsVersion, listener);
					contact = contact->m_next;
				}
				continue;
			}
			LOGW("Incorrect line format: %s", line.c_str());
		}
		su_home_deinit(&home);
	} else {
		LOGE("Can't open file %s", mStaticRecordsFile.c_str());
	}
}

void ModuleRegistrar::sighandler(int signum, siginfo_t *info, void *ptr) {
	if (signum == SIGUSR1) {
		LOGI("Received signal triggering static records file re-read");
		sRegistrarInstanceForSigAction->readStaticRecords();
	} else if (signum == SIGUSR2) {
		LOGI("Received signal triggering fake fetch");
		su_home_t home;
		su_home_init(&home);
		url_t *url = url_make(&home, "sip:contact@domain");

		auto listener = make_shared<FakeFetchListener>();
		RegistrarDb::get()->fetch(url, listener, false);
	}
}

ModuleInfo<ModuleRegistrar> ModuleRegistrar::sInfo(
	"Registrar", "The ModuleRegistrar module accepts REGISTERs for domains it manages, and store the address of record "
				 "in order to allow routing requests destinated to the client who registered.",
	ModuleInfoBase::ModuleOid::Registrar);<|MERGE_RESOLUTION|>--- conflicted
+++ resolved
@@ -523,8 +523,6 @@
 	}
 }
 
-<<<<<<< HEAD
-=======
 template <typename SipEventT>
 static void addEventLogRecordFound(shared_ptr<SipEventT> ev, const sip_contact_t *contacts) {
 	const shared_ptr<MsgSip> &ms = ev->getMsgSip();
@@ -625,7 +623,6 @@
 	}
 };
 
->>>>>>> d1da259a
 inline static bool containsNonZeroExpire(const sip_expires_t *main, const sip_contact_t *c) {
 	bool nonZeroMain = main && main->ex_delta > 0;
 	while (c != NULL) {
