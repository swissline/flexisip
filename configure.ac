--- conflicted
+++ resolved
@@ -42,18 +42,7 @@
 AC_CHECK_HEADERS(sys/prctl.h)
 
 PKG_PROG_PKG_CONFIG()
-<<<<<<< HEAD
 
-# Checks for header files.
-
-AC_ARG_ENABLE(redis,
-	AC_HELP_STRING([--enable-redis],
-	    [Build with redis key/value datastore @<:@yes@:>@]),
-        [redis="${enableval}"],[redis=yes]
-)
-if test x$redis = xyes ; then
-    PKG_CHECK_MODULES(HIREDIS,[libhiredis >= 0.10.0])
-=======
 # Checks for header files.
 
 AC_ARG_ENABLE(transcoder,
@@ -69,20 +58,14 @@
         [redis="${enableval}"],[redis=no]
 )
 if test x$redis = xyes ; then
-    PKG_CHECK_MODULES(HIREDIS,[hiredis >= 0.10.0])
->>>>>>> 184fc510
+    PKG_CHECK_MODULES(HIREDIS,[libhiredis >= 0.10.0])
 fi
 AM_CONDITIONAL(BUILD_REDIS,test x$redis = xyes)
 
 AC_ARG_ENABLE(protobuf,
 	AC_HELP_STRING([--enable-protobuf],
-<<<<<<< HEAD
-	    [Build registrar contact serializer using protobuf @<:@yes@:>@]),
-        [protobuf="${enableval}"],[protobuf=yes]
-=======
 	    [Build registrar contact serializer using protobuf @<:@no@:>@]),
         [protobuf="${enableval}"],[protobuf=no]
->>>>>>> 184fc510
 )
 if test x$protobuf = xyes ; then
     PKG_CHECK_MODULES(PROTOBUF,[protobuf >= 2.3.0])
@@ -111,15 +94,6 @@
     fi
 fi
 
-# Checks for programs
-
-if test x$protobuf = xyes ; then
-    AC_PATH_PROG([PROTOC],[protoc])
-    if test -z "$PROTOC"; then
-        AC_MSG_ERROR(['protoc' is required to generate protobuf serializer classes])
-    fi
-fi
-
 
 # Export path to configuration directory
 
